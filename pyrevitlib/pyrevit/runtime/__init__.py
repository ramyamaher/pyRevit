--- conflicted
+++ resolved
@@ -278,40 +278,21 @@
 
 def _generate_runtime_asm():
     source_list = list(_get_source_files())
-    # now try to load compiled runtime assembly
+    # now try to compile
     try:
-<<<<<<< HEAD
-        return assmutils.load_asm_file(RUNTIME_ASSM_FILE)
-=======
-        mlogger.debug("Compiling base types to: %s", RUNTIME_ASSM_FILE)
-        try:
-            res, msgs = labs.Common.CodeCompiler.CompileCSharp(
-                sourceFiles=Array[str](source_list),
-                outputPath=RUNTIME_ASSM_FILE,
-                references=Array[str](get_references()),
-                defines=Array[str](
-                    [
-                        "REVIT{}".format(HOST_APP.version),
-                        "REVIT{}".format(HOST_APP.subversion.replace(".", "_")),
-                    ]
-                ),
-                debug=False,
-            )
-        except TypeError:
-            msgs = List[str]()
-            res = labs.Common.CodeCompiler.CompileCSharp(
-                Array[str](source_list),
-                RUNTIME_ASSM_FILE,
-                Array[str](get_references()),
-                Array[str](
-                    [
-                        "REVIT{}".format(HOST_APP.version),
-                        "REVIT{}".format(HOST_APP.subversion.replace(".", "_")),
-                    ]
-                ),
-                False,
-                msgs,
-            )
+        mlogger.debug('Compiling base types to: %s', RUNTIME_ASSM_FILE)
+        res, msgs = labs.Common.CodeCompiler.CompileCSharp(
+            sourceFiles=Array[str](source_list),
+            outputPath=RUNTIME_ASSM_FILE,
+            references=Array[str](
+                get_references()
+            ),
+            defines=Array[str]([
+                "REVIT{}".format(HOST_APP.version),
+                "REVIT{}".format(HOST_APP.subversion.replace('.', '_'))
+            ]),
+            debug=False
+        )
         # log results
         logfile = RUNTIME_ASSM_FILE.replace('.dll', '.log')
         with open(logfile, 'w') as lf:
@@ -322,7 +303,6 @@
         # otherwise raise hell
         else:
             raise PyRevitException('\n'.join(msgs))
->>>>>>> 70dba59b
     except PyRevitException as compile_err:
         errors = safe_strtype(compile_err).replace('Compile error: ', '')
         mlogger.critical('Can not compile base types code into assembly.\n%s',
