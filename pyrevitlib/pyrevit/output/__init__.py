"""Provide access to output window and its functionality.

This module provides access to the output window for the currently running
pyRevit command. The proper way to access this wrapper object is through
the :func:`get_output` of :mod:`pyrevit.script` module. This method, in return
uses the `pyrevit.output` module to get access to the output wrapper.

Examples:
    ```python
    from pyrevit import script
    output = script.get_output()
    ```

Here is the source of :func:`pyrevit.script.get_output`. As you can see this
functions calls the :func:`pyrevit.output.get_output` to receive the
output wrapper.

.. literalinclude:: ../../pyrevitlib/pyrevit/script.py
    :pyobject: get_output
"""

from __future__ import print_function
import os.path as op
import sys
from pyrevit.compat import PY2, PY3
if PY2:
    from itertools import izip_longest as zip_longest
elif PY3:
    from itertools import zip_longest

from pyrevit import HOST_APP, EXEC_PARAMS
from pyrevit import framework
from pyrevit import coreutils
from pyrevit.coreutils import logger
from pyrevit.coreutils import markdown, charts
from pyrevit.coreutils import envvars
from pyrevit.runtime.types import ScriptConsoleManager
from pyrevit.output import linkmaker
from pyrevit.userconfig import user_config
from pyrevit import DB

mlogger = logger.get_logger(__name__)

DEFAULT_STYLESHEET_NAME = 'outputstyles.css'


def docclosing_eventhandler(sender, args):
    """Close all output window on document closing."""
    ScriptConsoleManager.CloseActiveOutputWindows()


def setup_output_closer():
    """Setup document closing event listener."""
    HOST_APP.app.DocumentClosing += \
        framework.EventHandler[DB.Events.DocumentClosingEventArgs](
            docclosing_eventhandler
            )


def set_stylesheet(stylesheet):
    """Set active css stylesheet used by output window.

    Args:
        stylesheet (str): full path to stylesheet file
    """
    if op.isfile(stylesheet):
        envvars.set_pyrevit_env_var(envvars.OUTPUT_STYLESHEET_ENVVAR,
                                    stylesheet)
        # do not store this setting forcefully
        # each repo should default to its own stylesheet
        # user_config.output_stylesheet = stylesheet


def get_stylesheet():
    """Return active css stylesheet used by output window."""
    return envvars.get_pyrevit_env_var(envvars.OUTPUT_STYLESHEET_ENVVAR)


def get_default_stylesheet():
    """Return default css stylesheet used by output window."""
    return op.join(op.dirname(__file__), DEFAULT_STYLESHEET_NAME)


def reset_stylesheet():
    """Reset active stylesheet to default."""
    envvars.set_pyrevit_env_var(envvars.OUTPUT_STYLESHEET_ENVVAR,
                                get_default_stylesheet())


# setup output window stylesheet
active_stylesheet = user_config.output_stylesheet or get_default_stylesheet()
set_stylesheet(active_stylesheet)


class PyRevitOutputWindow(object):
    """Wrapper to interact with the output window."""
	
    def __init__(self): 
        self._table_counter = 0
	
    @property
    def window(self):
        """``PyRevitLabs.PyRevit.Runtime.ScriptConsole``: Return output window object."""
        return EXEC_PARAMS.window_handle

    @property
    def renderer(self):
        """Return html renderer inside output window.

        Returns:
            (System.Windows.Forms.WebBrowser): HTML renderer
        """
        if self.window:
            return self.window.renderer

    @property
    def output_id(self):
        """str: Return id of the output window.

        In current implementation, Id of output window is equal to the
        unique id of the pyRevit command it belongs to. This means that all
        output windows belonging to the same pyRevit command, will have
        identical output_id values.
        """
        if self.window:
            return self.window.OutputId

    @property
    def output_uniqueid(self):
        """str: Return unique id of the output window.

        In current implementation, unique id of output window is a GUID string
        generated when the output window is opened. This id is unique to the
        instance of output window.
        """
        if self.window:
            return self.window.OutputUniqueId

    @property
    def is_closed_by_user(self):
        """Whether the window has been closed by the user."""
        return self.window.ClosedByUser

    @property
    def last_line(self):
        """Last line of the output window."""
        return self.window.GetLastLine()

    @property
    def debug_mode(self):
        """Set debug mode on output window and stream.

        This will cause the output window to print information about the
        buffer stream and other aspects of the output window mechanism.
        """
        return EXEC_PARAMS.output_stream.PrintDebugInfo

    @debug_mode.setter
    def debug_mode(self, value):
        EXEC_PARAMS.output_stream.PrintDebugInfo = value

    def _get_head_element(self):
        return self.renderer.Document.GetElementsByTagName('head')[0]

    def _get_body_element(self):
        return self.renderer.Document.GetElementsByTagName('body')[0]

    def self_destruct(self, seconds):
        """Set self-destruct (close window) timer.

        Args:
            seconds (int): number of seconds after which window is closed.
        """
        if self.window:
            self.window.SelfDestructTimer(seconds)

    def inject_to_head(self, element_tag, element_contents, attribs=None):
        """Inject html element to current html head of the output window.

        Args:
            element_tag (str): html tag of the element e.g. 'div'
            element_contents (str): html code of the element contents
            attribs (:obj:`dict`): dictionary of attribute names and value

        Examples:
            ```python
            output = pyrevit.output.get_output()
            output.inject_to_head('script',
                                  '',   # no script since it's a link
                                  {'src': js_script_file_path})
            ```
        """
        html_element = self.renderer.Document.CreateElement(element_tag)
        if element_contents:
            html_element.InnerHtml = element_contents

        if attribs:
            for attribute, value in attribs.items():
                html_element.SetAttribute(attribute, value)

        # inject the script into head
        head_el = self._get_head_element()
        head_el.AppendChild(html_element)
        if self.window:
            self.window.WaitReadyBrowser()

    def inject_to_body(self, element_tag, element_contents, attribs=None):
        """Inject html element to current html body of the output window.

        Args:
            element_tag (str): html tag of the element e.g. 'div'
            element_contents (str): html code of the element contents
            attribs (:obj:`dict`): dictionary of attribute names and value

        Examples:
            ```python
            output = pyrevit.output.get_output()
            output.inject_to_body('script',
                                  '',   # no script since it's a link
                                  {'src': js_script_file_path})
            ```
        """
        html_element = self.renderer.Document.CreateElement(element_tag)
        if element_contents:
            html_element.InnerHtml = element_contents

        if attribs:
            for attribute, value in attribs.items():
                html_element.SetAttribute(attribute, value)

        # inject the script into body
        body_el = self._get_body_element()
        body_el.AppendChild(html_element)
        if self.window:
            self.window.WaitReadyBrowser()

    def inject_script(self, script_code, attribs=None, body=False):
        """Inject script tag into current head (or body) of the output window.

        Args:
            script_code (str): javascript code
            attribs (:obj:`dict`): dictionary of attribute names and value
            body (bool, optional): injects script into body instead of head

        Examples:
            ```python
            output = pyrevit.output.get_output()
            output.inject_script('',   # no script since it's a link
                                 {'src': js_script_file_path})
            ```
        """
        if body:
            self.inject_to_body('script', script_code, attribs=attribs)
        else:
            self.inject_to_head('script', script_code, attribs=attribs)

    def add_style(self, style_code, attribs=None):
        """Inject style tag into current html head of the output window.

        Args:
            style_code (str): css styling code
            attribs (:obj:`dict`): dictionary of attribute names and value

        Examples:
            ```python
            output = pyrevit.output.get_output()
            output.add_style('body { color: blue; }')
            ```
        """
        self.inject_to_head('style', style_code, attribs=attribs)

    def get_head_html(self):
        """str: Return inner code of html head element."""
        return self._get_head_element().InnerHtml

    def set_title(self, new_title):
        """Set window title to the new title."""
        if self.window:
            self.window.Title = new_title

    def set_width(self, width):
        """Set window width to the new width."""
        if self.window:
            self.window.Width = width

    def set_height(self, height):
        """Set window height to the new height."""
        if self.window:
            self.window.Height = height

    def set_font(self, font_family, font_size):
        """Set window font family to the new font family and size.

        Args:
            font_family (str): font family name e.g. 'Courier New'
            font_size (int): font size e.g. 16
        """
        self.renderer.Font = \
            framework.Drawing.Font(font_family,
                                   font_size,
                                   framework.Drawing.FontStyle.Regular,
                                   framework.Drawing.GraphicsUnit.Point)

    def resize(self, width, height):
        """Resize window to the new width and height."""
        self.set_width(width)
        self.set_height(height)

    def center(self):
        """Center the output window on the screen."""
        screen_area = HOST_APP.proc_screen_workarea
        left = \
            (abs(screen_area.Right - screen_area.Left) / 2) \
                - (self.get_width() / 2)
        top = \
            (abs(screen_area.Top - screen_area.Bottom) / 2) \
                - (self.get_height() / 2)
        self.window.Left = left
        self.window.Top = top

    def get_title(self):
        """str: Return current window title."""
        if self.window:
            return self.window.Text

    def get_width(self):
        """int: Return current window width."""
        if self.window:
            return self.window.Width

    def get_height(self):
        """int: Return current window height."""
        if self.window:
            return self.window.Height

    def close(self):
        """Close the window."""
        if self.window:
            self.window.Close()

    def close_others(self, all_open_outputs=False):
        """Close all other windows that belong to the current command.

        Args:
            all_open_outputs (bool): Close all any other windows if True
        """
        if all_open_outputs:
            ScriptConsoleManager.CloseActiveOutputWindows(self.window)
        else:
            ScriptConsoleManager.CloseActiveOutputWindows(self.window,
                                                         self.output_id)

    def hide(self):
        """Hide the window."""
        if self.window:
            self.window.Hide()

    def show(self):
        """Show the window."""
        if self.window:
            self.window.Show()

    def lock_size(self):
        """Lock window size."""
        if self.window:
            self.window.LockSize()

    def unlock_size(self):
        """Unock window size."""
        if self.window:
            self.window.UnlockSize()

    def freeze(self):
        """Freeze output content update."""
        if self.window:
            self.window.Freeze()

    def unfreeze(self):
        """Unfreeze output content update."""
        if self.window:
            self.window.Unfreeze()

    def save_contents(self, dest_file):
        """Save html code of the window.

        Args:
            dest_file (str): full path of the destination html file
        """
        if self.renderer:
            html = \
                self.renderer.Document.Body.OuterHtml.encode('ascii', 'ignore')
            doc_txt = self.renderer.DocumentText
            full_html = doc_txt.lower().replace('<body></body>', html)
            with open(dest_file, 'w') as output_file:
                output_file.write(full_html)

    def open_url(self, dest_url):
        """Open url page in output window.

        Args:
            dest_url (str): web url of the target page
        """
        if self.renderer:
            self.renderer.Navigate(dest_url, False)

    def open_page(self, dest_file):
        """Open html page in output window.

        Args:
            dest_file (str): full path of the target html file
        """
        self.show()
        self.open_url('file:///' + dest_file)

    def update_progress(self, cur_value, max_value):
        """Activate and update the output window progress bar.

        Args:
            cur_value (float): current progress value e.g. 50
            max_value (float): total value e.g. 100

        Examples:
            ```python
            output = pyrevit.output.get_output()
            for i in range(100):
                output.update_progress(i, 100)
            ```
        """
        if self.window:
            self.window.UpdateActivityBar(cur_value, max_value)

    def reset_progress(self):
        """Reset output window progress bar to zero."""
        if self.window:
            self.window.UpdateActivityBar(0, 1)

    def hide_progress(self):
        """Hide output window progress bar."""
        if self.window:
            self.window.SetActivityBarVisibility(False)

    def unhide_progress(self):
        """Unhide output window progress bar."""
        if self.window:
            self.window.SetActivityBarVisibility(True)

    def indeterminate_progress(self, state):
        """Show or hide indeterminate progress bar."""
        if self.window:
            self.window.UpdateActivityBar(state)

    def show_logpanel(self):
        """Show output window logging panel."""
        if self.window:
            self.window.SetActivityBarVisibility(True)

    def hide_logpanel(self):
        """Hide output window logging panel."""
        if self.window:
            self.show_logpanel()
            self.window.SetActivityBarVisibility(False)

    def log_debug(self, message):
        """Report DEBUG message into output logging panel."""
        if self.window:
            self.show_logpanel()
            self.window.activityBar.ConsoleLog(message)

    def log_success(self, message):
        """Report SUCCESS message into output logging panel."""
        if self.window:
            self.show_logpanel()
            self.window.activityBar.ConsoleLogOK(message)

    def log_info(self, message):
        """Report INFO message into output logging panel."""
        if self.window:
            self.show_logpanel()
            self.window.activityBar.ConsoleLogInfo(message)

    def log_warning(self, message):
        """Report WARNING message into output logging panel."""
        if self.window:
            self.show_logpanel()
            self.window.activityBar.ConsoleLogWarning(message)

    def log_error(self, message):
        """Report ERROR message into output logging panel."""
        if self.window:
            self.show_logpanel()
            self.window.activityBar.ConsoleLogError(message)

    def set_icon(self, iconpath):
        """Sets icon on the output window."""
        if self.window:
            self.window.SetIcon(iconpath)

    def reset_icon(self):
        """Sets icon on the output window."""
        if self.window:
            self.window.ResetIcon()

    @staticmethod
    def print_html(html_str):
        """Add the html code to the output window.

        Examples:
            ```python
            output = pyrevit.output.get_output()
            output.print_html('<strong>Title</strong>')
            ```
        """
        print(coreutils.prepare_html_str(html_str),
              end="")

    @staticmethod
    def print_code(code_str):
        """Print code to the output window with special formatting.

        Examples:
            ```python
            output = pyrevit.output.get_output()
            output.print_code('value = 12')
            ```
        """
        code_div = '<div class="code">{}</div>'
        print(
            coreutils.prepare_html_str(
                code_div.format(
                    code_str.replace('    ', '&nbsp;'*4)
                    )
                ),
            end=""
            )

    @staticmethod
    def print_md(md_str):
        """Process markdown code and print to output window.

        Examples:
            ```python
            output = pyrevit.output.get_output()
            output.print_md('### Title')
            ```
        """
        tables_ext = 'pyrevit.coreutils.markdown.extensions.tables'
        markdown_html = markdown.markdown(md_str, extensions=[tables_ext])
        markdown_html = markdown_html.replace('\n', '').replace('\r', '')
        html_code = coreutils.prepare_html_str(markdown_html)
        print(html_code, end="")
        if PY3:
            sys.stdout.flush()


    def table_html_header(self, columns, table_uid, border_style):
        """Helper method for print_table() method

        Return html <thead><tr><th> row for the table header
        
        Args:
            columns (list[str]): list of column names
            table_uid (str): a unique ID for this table's CSS classes
            border_style (str): CSS border style string for table cells
        
        Returns:
            str: HTML string containing the table header row
            
        Examples:
            ```python
            output = pyrevit.output.get_output()
            
            # Basic usage - called internally by print_table()
            columns = ["Name", "Age", "City"]
            table_uid = 1
            border_style = "border: 1px solid black;"
            header_html = output.table_html_header(
                columns, table_uid, border_style)
            # Returns: "<thead><tr style='border: 1px solid black;'>" \
            #          "<th class='head_title-1-0' align='left'>Name</th>" \
            #          "<th class='head_title-1-1' align='left'>Age</th>" \
            #          "<th class='head_title-1-2' align='left'>City</th>" \
            #          "</tr></thead>"
            
            # Without border style
            header_html = output.table_html_header(
                columns, table_uid, "")
            # Returns: "<thead><tr>" \
            #          "<th class='head_title-1-0' align='left'>Name</th>" \
            #          "<th class='head_title-1-1' align='left'>Age</th>" \
            #          "<th class='head_title-1-2' align='left'>City</th>" \
            #          "</tr></thead>"
            ```
        """
        html_head = "<thead><tr {}>".format(border_style)
        for i, c in enumerate(columns):
            html_head += \
                "<th class='head_title-{}-{}' align='left'>{}</th>".format(
                    table_uid, i, c)
            # pyRevit original print_table uses align='left'.
            # This is now overridden by CSS if specified
        html_head += "</tr></thead>"

        return html_head


    def table_check_input_lists(self, 
                                table_data,
                                columns,
                                formats,
                                input_kwargs):
        """Helper method for print_table() method
        
        Check that the table_data is present and is a list
        Check that table_data rows are of the same length
        Check that all print_table() kwargs of type list are of correct length

        Args:
            table_data (list[list[Any]]): The whole table data as 2D list
            columns (list[str]): list of column names
            formats (list[str]): list of format strings for each column
            input_kwargs (list[list[Any]]): list of additional argument lists
        
        Returns:
            tuple: (bool, str) - (True/False, message) indicating result
            
        Examples:
            ```python
            output = pyrevit.output.get_output()
            
            # Valid table data
            table_data = [["John", 25, "NYC"], ["Jane", 30, "LA"]]
            columns = ["Name", "Age", "City"]
            formats = ["", "{} years", ""]
            input_kwargs = [["left", "center", "right"], 
                           ["100px", "80px", "120px"]]
            
            is_valid, message = output.table_check_input_lists(
                table_data, columns, formats, input_kwargs)
            # Returns: (True, "Inputs OK")
            
            # Invalid - mismatched column count
            table_data = [["John", 25], ["Jane", 30, "LA"]]  # Inconsistent
            is_valid, message = output.table_check_input_lists(
                table_data, columns, formats, input_kwargs)
            # Returns: (False, "Not all rows of table_data are of "
            #           "equal length")
            
            # Invalid - wrong number of columns
            columns = ["Name", "Age"]  # Only 2 columns but data has 3
            is_valid, message = output.table_check_input_lists(
                table_data, columns, formats, input_kwargs)
            # Returns: (False, "Column head list length not equal "
            #           "to data row")
            
            # Invalid - empty table data
            is_valid, message = output.table_check_input_lists(
                [], columns, formats, input_kwargs)
            # Returns: (False, "No table_data list")
            ```
        """
  
        # First check positional and named keyword args
        if not table_data:
            return False, "No table_data list"
        if not isinstance(table_data, list):
            return False, "table_data is not a list"
        # table_data is a list. The first sublist must also be a list
        first_data_row = list(table_data[0])
        if not isinstance(first_data_row, list):
            return False, "table_data's first row is not a list or tuple ({})".format(type(first_data_row))
        len_data_row = len(first_data_row)
        if not all(len(row) == len_data_row for row in table_data):
            return False, "Not all rows of table_data are of equal length"
            
        if columns and len_data_row != len(columns): # columns is allowed to be None
            return False, "Column head list length not equal to data row"
        
        if formats and len_data_row != len(formats): # formats is allowed to be None
            return False, "Formats list length not equal to data row"
        
        # Next check **kwargs
        # Loop through the lists and return if not a list or len not equal
        for kwarg_list in input_kwargs:
            if not kwarg_list: # No kwarg is OK beacause they are optional
                continue
            if not isinstance(kwarg_list, list):
                return False, "One of the print_table kwargs that should be a list is not a list ({})".format(kwarg_list)
            if len(kwarg_list) != len_data_row:
                return False, "print_table kwarg list length problem (should match {} columns)".format(len_data_row)

        return True, "Inputs OK"


    def print_table(self,
                    table_data,
                    columns=None,
                    formats=None,
                    title='',
                    last_line_style='',
                    **kwargs):
        """Print provided data in a HTML table in output window.
           The same window can output several tables, each with their own formatting options.

        Args:
            table_data (list[iterable[Any]]): 2D array of data
            title (str): table title
            columns (list[str]): list of column names
            formats (list[str]): column data formats using python string formatting
            last_line_style (str): css style of last row of data (NB applies to all tables in this output)
            column_head_align_styles (list[str]): list css align-text styles for header row
            column_data_align_styles (list[str]): list css align-text styles for data rows
            column_widths (list[str]): list of CSS widths in either px or % 
            column_vertical_border_style (str): CSS compact border definition
            table_width_style (str): CSS to use for width for the whole table, in either px or % 
            repeat_head_as_foot (bool): Repeat the header row at the table foot (useful for long tables)
            row_striping (bool): False to override the default white-grey row stripes and make all white)


        Examples:
            ```python
            data = [
            ['row1', 'data', 'data', 80 ],
            ['row2', 'data', 'data', 45 ],
            ]
            output.print_table(
            table_data=data,
            title="Example Table",
            columns=["Row Name", "Column 1", "Column 2", "Percentage"],
            formats=['', '', '', '{}%'],
            last_line_style='color:red;',
            col_head_align_styles = ["left", "left", "center", "right"],
            col_data_align_styles = ["left", "left", "center", "right"],
            column_widths = ["100px", "100px", "500px", "100px"],
            column_vertical_border_style = "border:black solid 1px",
            table_width_style='width:100%', 
            repeat_head_as_foot=True,
            row_striping=False

            )
            Returns:
                Directly prints:
                    print_md of the title (str): 
                    print_html of the generated HTML table with formatting.
            ```
        """

        # Get user formatting options from kwargs
        column_head_align_styles     = kwargs.get("column_head_align_styles", None)
        column_data_align_styles     = kwargs.get("column_data_align_styles", None)
        column_widths                = kwargs.get("column_widths", None)
        column_vertical_border_style = kwargs.get("column_vertical_border_style", None)
        table_width_style            = kwargs.get("table_width_style", None)
        repeat_head_as_foot          = kwargs.get("repeat_head_as_foot", False)
        row_striping                 = kwargs.get("row_striping", True)


        # Get a unique ID for each table from _table_counter
        # This is used in HTML tags to define CSS classes for formatting per table
        self._table_counter += 1
        table_uid = self._table_counter

        # Validate input arguments should be lists:
        input_kwargs = [column_head_align_styles, column_data_align_styles, column_widths]
        inputs_ok, inputs_msg = self.table_check_input_lists(table_data,
                                             columns,
                                             formats,
                                             input_kwargs)

        if not inputs_ok:
            self.print_md('### :warning: {} '.format(inputs_msg))
            return

        
        if not row_striping:
            # Override default original pyRevit white-grey row striping. Makes all rows white.
            self.add_style('tr.data-row-{} {{ {style} }}'.format(table_uid, style="background-color: #ffffff"))

<<<<<<< HEAD
        if last_line_style:
            # Adds a CCS class to allow a last-row format per table (if several in the same output)
            self.add_style('tr.data-row-{}:last-child {{ {style} }}'.format(table_uid, style=last_line_style))

        if column_head_align_styles:
            for i, s in enumerate(column_head_align_styles):
                self.add_style('.head_title-{}-{} {{ text-align:{style} }}'.format(table_uid, i, style=s))

        if column_data_align_styles:
            for i, s in enumerate(column_data_align_styles):
                self.add_style('.data_cell-{}-{} {{ text-align:{style} }}'.format(table_uid, i, style=s))

        if table_width_style:
            self.add_style('.tab-{} {{ width:{} }}'.format(table_uid, table_width_style))

	
        # Open HTML table and its CSS class
        html = "<table class='tab-{}'>".format(table_uid)

        # Build colgroup if user argument specifies column widths
        if column_widths:
              COL = "<col style='width: {}'>"
              html += '<colgroup>'
              for w in column_widths:
                  html += COL.format(w)
              html += "</colgroup>"
        
        if column_vertical_border_style:
            border_style = "style='{}'".format(column_vertical_border_style)
        else:
            border_style = ""
=======
        adjust_base_col = '|'
        adjust_extra_col = ':---|'
        base_col = '|'
        extra_col = '{data}|'

        # find max column count
        max_col = max([len(x) for x in table_data])
>>>>>>> f0c35303

        # Build header row (column titles) if requested
        if columns:
<<<<<<< HEAD
            html_head = self.table_html_header(columns, table_uid, border_style)
            html += html_head
        else:
            html_head =""
            repeat_head_as_foot = False

        
        # Build body rows from 2D python list table_data
        html += "<tbody>"
        for row in table_data:
            # Build an HTML data row with CSS class for this table
            html += "<tr class='data-row-{}'>".format(table_uid)
            for i, cell_data in enumerate(row):
                
                # Slight workaround to be backwards compatible with pyRevit original print_table
                # pyRevit documentation gives the example: formats=['', '', '', '{}%'],
                # Sometimes giving an empty string, sometimes a placeholder with string formatting
                if formats: # If format options provided
                    format_placeholder = formats[i] if formats[i] else "{}"
                    
                    cell_data = format_placeholder.format(cell_data) # Insert data with or without formatting

                html += "<td class='data_cell-{}-{}' {}>{}</td>".format(table_uid, i, border_style, cell_data)
            html += "</tr>"
        
        # Re-insert header row at the end, if requested and if column titles provided
        if repeat_head_as_foot:
            html += html_head


        html += "</tbody>"
        html += "</table>" # Close table

        if title:
            self.print_md('### {title}'.format(title=title))
        self.print_html(html)
    
=======
            header = base_col
            for idx, col_name in zip_longest(range(max_col), columns, fillvalue=''): #pylint: disable=W0612
                header += extra_col.format(data=col_name)

            header += '\n'

        justifier = adjust_base_col
        for idx in range(max_col):
            justifier += adjust_extra_col

        justifier += '\n'

        rows = ''
        for entry in table_data:
            row = base_col
            for idx, attrib, attr_format \
                    in zip_longest(range(max_col), entry, formats, fillvalue=''):
                if attr_format:
                    value = attr_format.format(attrib)
                else:
                    value = attrib
                row += extra_col.format(data=value)
            rows += row + '\n'

        table = header + justifier + rows
        self.print_md('### {title}'.format(title=title))
        self.print_md(table)
>>>>>>> f0c35303

    def print_image(self, image_path):
        r"""Prints given image to the output.

        Examples:
            ```python
            output = pyrevit.output.get_output()
            output.print_image(r'C:\image.gif')
            ```
        """
        self.print_html(
            "<span><img src=\"file:///{0}\"></span>".format(
                image_path
            )
        )

    def insert_divider(self, level=''):
        """Add horizontal rule to the output window."""
        self.print_md('%s\n-----' % level)

    def next_page(self):
        """Add hidden next page tag to the output window.

        This is helpful to silently separate the output to multiple pages
        for better printing.
        """
        self.print_html('<div class="nextpage"></div><div>&nbsp</div>')

    @staticmethod
    def linkify(element_ids, title=None):
        """Create clickable link for the provided element ids.

        This method, creates the link but does not print it directly.

        Args:
            element_ids (ElementId | list[ElementId]): single or multiple ids
            title (str): tile of the link. defaults to list of element ids
            

        Returns:
            (str): clickable link

        Examples:
            ```python
            output = pyrevit.output.get_output()
            for idx, elid in enumerate(element_ids):
                print('{}: {}'.format(idx+1, output.linkify(elid)))
            ```
        """
        return coreutils.prepare_html_str(
            linkmaker.make_link(element_ids, contents=title)
            )

    def make_chart(self, version=None):
        """:obj:`PyRevitOutputChart`: Return chart object."""
        return charts.PyRevitOutputChart(self, version=version)

    def make_line_chart(self, version=None):
        """:obj:`PyRevitOutputChart`: Return line chart object."""
        return charts.PyRevitOutputChart(
            self,
            chart_type=charts.LINE_CHART,
            version=version
            )

    def make_stacked_chart(self, version=None):
        """:obj:`PyRevitOutputChart`: Return stacked chart object."""
        chart = charts.PyRevitOutputChart(
            self,
            chart_type=charts.LINE_CHART,
            version=version
            )
        chart.options.scales = {'yAxes': [{'stacked': True, }]}
        return chart

    def make_bar_chart(self, version=None):
        """:obj:`PyRevitOutputChart`: Return bar chart object."""
        return charts.PyRevitOutputChart(
            self,
            chart_type=charts.BAR_CHART,
            version=version
            )

    def make_radar_chart(self, version=None):
        """:obj:`PyRevitOutputChart`: Return radar chart object."""
        return charts.PyRevitOutputChart(
            self,
            chart_type=charts.RADAR_CHART,
            version=version
            )

    def make_polar_chart(self, version=None):
        """:obj:`PyRevitOutputChart`: Return polar chart object."""
        return charts.PyRevitOutputChart(
            self,
            chart_type=charts.POLAR_CHART,
            version=version
            )

    def make_pie_chart(self, version=None):
        """:obj:`PyRevitOutputChart`: Return pie chart object."""
        return charts.PyRevitOutputChart(
            self,
            chart_type=charts.PIE_CHART,
            version=version
            )

    def make_doughnut_chart(self, version=None):
        """:obj:`PyRevitOutputChart`: Return dougnut chart object."""
        return charts.PyRevitOutputChart(
            self,
            chart_type=charts.DOUGHNUT_CHART,
            version=version
            )

    def make_bubble_chart(self, version=None):
        """:obj:`PyRevitOutputChart`: Return bubble chart object."""
        return charts.PyRevitOutputChart(
            self,
            chart_type=charts.BUBBLE_CHART,
            version=version
            )


def get_output():
    """:obj:`pyrevit.output.PyRevitOutputWindow` : Return output window."""
    return PyRevitOutputWindow()<|MERGE_RESOLUTION|>--- conflicted
+++ resolved
@@ -775,7 +775,6 @@
             # Override default original pyRevit white-grey row striping. Makes all rows white.
             self.add_style('tr.data-row-{} {{ {style} }}'.format(table_uid, style="background-color: #ffffff"))
 
-<<<<<<< HEAD
         if last_line_style:
             # Adds a CCS class to allow a last-row format per table (if several in the same output)
             self.add_style('tr.data-row-{}:last-child {{ {style} }}'.format(table_uid, style=last_line_style))
@@ -807,19 +806,9 @@
             border_style = "style='{}'".format(column_vertical_border_style)
         else:
             border_style = ""
-=======
-        adjust_base_col = '|'
-        adjust_extra_col = ':---|'
-        base_col = '|'
-        extra_col = '{data}|'
-
-        # find max column count
-        max_col = max([len(x) for x in table_data])
->>>>>>> f0c35303
 
         # Build header row (column titles) if requested
         if columns:
-<<<<<<< HEAD
             html_head = self.table_html_header(columns, table_uid, border_style)
             html += html_head
         else:
@@ -857,35 +846,6 @@
             self.print_md('### {title}'.format(title=title))
         self.print_html(html)
     
-=======
-            header = base_col
-            for idx, col_name in zip_longest(range(max_col), columns, fillvalue=''): #pylint: disable=W0612
-                header += extra_col.format(data=col_name)
-
-            header += '\n'
-
-        justifier = adjust_base_col
-        for idx in range(max_col):
-            justifier += adjust_extra_col
-
-        justifier += '\n'
-
-        rows = ''
-        for entry in table_data:
-            row = base_col
-            for idx, attrib, attr_format \
-                    in zip_longest(range(max_col), entry, formats, fillvalue=''):
-                if attr_format:
-                    value = attr_format.format(attrib)
-                else:
-                    value = attrib
-                row += extra_col.format(data=value)
-            rows += row + '\n'
-
-        table = header + justifier + rows
-        self.print_md('### {title}'.format(title=title))
-        self.print_md(table)
->>>>>>> f0c35303
 
     def print_image(self, image_path):
         r"""Prints given image to the output.
