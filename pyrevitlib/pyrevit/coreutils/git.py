--- conflicted
+++ resolved
@@ -219,15 +219,11 @@
             except Exception as compare_err:
                 logger.error('Can not compare branch {} in repo: {} | {}'
                              .format(branch, repo,
-<<<<<<< HEAD
                                      safe_strtype(compare_err).replace('\n', '')))
-=======
-                                     unicode(compare_err).replace('\n', '')))
         else:
             logger.debug('Skipping remote branch: {}'
                          .format(branch.CanonicalName))
 
->>>>>>> 6f3709d2
 
 
 def get_all_new_commits(repo_info):
