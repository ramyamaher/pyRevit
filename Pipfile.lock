{
    "_meta": {
        "hash": {
<<<<<<< HEAD
            "sha256": "f08cf7d47bb9c290f4778741c6598d672dcceb0cd7ec8e4e70f5a5dbedce247f"
=======
            "sha256": "ba6897081039eda5c9d98823b2b14a3d8371f8a7cba9a8b99514a0eb61605fb2"
>>>>>>> 70dba59b
        },
        "pipfile-spec": 6,
        "requires": {
            "python_version": "3.10"
        },
        "sources": [
            {
                "name": "pypi",
                "url": "https://pypi.org/simple",
                "verify_ssl": true
            }
        ]
    },
    "default": {
        "babel": {
            "hashes": [
                "sha256:08706bdad8d0a3413266ab61bd6c34d0c28d6e1e7badf40a2cebe67644e2e1fb",
                "sha256:8daf0e265d05768bc6c7a314cf1321e9a123afc328cc635c18622a2f30a04413"
            ],
            "markers": "python_version >= '3.8'",
            "version": "==2.15.0"
        },
        "backports-strenum": {
            "hashes": [
                "sha256:77c52407342898497714f0596e86188bb7084f89063226f4ba66863482f42414",
                "sha256:cdcfe36dc897e2615dc793b7d3097f54d359918fc448754a517e6f23044ccf83"
            ],
            "markers": "python_version < '3.11'",
            "version": "==1.3.1"
        },
        "black": {
            "hashes": [
                "sha256:257d724c2c9b1660f353b36c802ccece186a30accc7742c176d29c146df6e474",
                "sha256:37aae07b029fa0174d39daf02748b379399b909652a806e5708199bd93899da1",
                "sha256:415e686e87dbbe6f4cd5ef0fbf764af7b89f9057b97c908742b6008cc554b9c0",
                "sha256:48a85f2cb5e6799a9ef05347b476cce6c182d6c71ee36925a6c194d074336ef8",
                "sha256:7768a0dbf16a39aa5e9a3ded568bb545c8c2727396d063bbaf847df05b08cd96",
                "sha256:7e122b1c4fb252fd85df3ca93578732b4749d9be076593076ef4d07a0233c3e1",
                "sha256:88c57dc656038f1ab9f92b3eb5335ee9b021412feaa46330d5eba4e51fe49b04",
                "sha256:8e537d281831ad0e71007dcdcbe50a71470b978c453fa41ce77186bbe0ed6021",
                "sha256:98e123f1d5cfd42f886624d84464f7756f60ff6eab89ae845210631714f6db94",
                "sha256:accf49e151c8ed2c0cdc528691838afd217c50412534e876a19270fea1e28e2d",
                "sha256:b1530ae42e9d6d5b670a34db49a94115a64596bc77710b1d05e9801e62ca0a7c",
                "sha256:b9176b9832e84308818a99a561e90aa479e73c523b3f77afd07913380ae2eab7",
                "sha256:bdde6f877a18f24844e381d45e9947a49e97933573ac9d4345399be37621e26c",
                "sha256:be8bef99eb46d5021bf053114442914baeb3649a89dc5f3a555c88737e5e98fc",
                "sha256:bf10f7310db693bb62692609b397e8d67257c55f949abde4c67f9cc574492cc7",
                "sha256:c872b53057f000085da66a19c55d68f6f8ddcac2642392ad3a355878406fbd4d",
                "sha256:d36ed1124bb81b32f8614555b34cc4259c3fbc7eec17870e8ff8ded335b58d8c",
                "sha256:da33a1a5e49c4122ccdfd56cd021ff1ebc4a1ec4e2d01594fef9b6f267a9e741",
                "sha256:dd1b5a14e417189db4c7b64a6540f31730713d173f0b63e55fabd52d61d8fdce",
                "sha256:e151054aa00bad1f4e1f04919542885f89f5f7d086b8a59e5000e6c616896ffb",
                "sha256:eaea3008c281f1038edb473c1aa8ed8143a5535ff18f978a318f10302b254063",
                "sha256:ef703f83fc32e131e9bcc0a5094cfe85599e7109f896fe8bc96cc402f3eb4b6e"
            ],
            "index": "pypi",
            "markers": "python_version >= '3.8'",
            "version": "==24.4.2"
        },
        "certifi": {
            "hashes": [
                "sha256:5a1e7645bc0ec61a09e26c36f6106dd4cf40c6db3a1fb6352b0244e7fb057c7b",
                "sha256:c198e21b1289c2ab85ee4e67bb4b4ef3ead0892059901a8d5b622f24a1101e90"
            ],
            "markers": "python_version >= '3.6'",
            "version": "==2024.7.4"
        },
        "chardet": {
            "hashes": [
                "sha256:1b3b6ff479a8c414bc3fa2c0852995695c4a026dcd6d0633b2dd092ca39c1cf7",
                "sha256:e1cf59446890a00105fe7b7912492ea04b6e6f06d4b742b2c788469e34c82970"
            ],
            "markers": "python_version >= '3.7'",
            "version": "==5.2.0"
        },
        "charset-normalizer": {
            "hashes": [
                "sha256:06435b539f889b1f6f4ac1758871aae42dc3a8c0e24ac9e60c2384973ad73027",
                "sha256:06a81e93cd441c56a9b65d8e1d043daeb97a3d0856d177d5c90ba85acb3db087",
                "sha256:0a55554a2fa0d408816b3b5cedf0045f4b8e1a6065aec45849de2d6f3f8e9786",
                "sha256:0b2b64d2bb6d3fb9112bafa732def486049e63de9618b5843bcdd081d8144cd8",
                "sha256:10955842570876604d404661fbccbc9c7e684caf432c09c715ec38fbae45ae09",
                "sha256:122c7fa62b130ed55f8f285bfd56d5f4b4a5b503609d181f9ad85e55c89f4185",
                "sha256:1ceae2f17a9c33cb48e3263960dc5fc8005351ee19db217e9b1bb15d28c02574",
                "sha256:1d3193f4a680c64b4b6a9115943538edb896edc190f0b222e73761716519268e",
                "sha256:1f79682fbe303db92bc2b1136016a38a42e835d932bab5b3b1bfcfbf0640e519",
                "sha256:2127566c664442652f024c837091890cb1942c30937add288223dc895793f898",
                "sha256:22afcb9f253dac0696b5a4be4a1c0f8762f8239e21b99680099abd9b2b1b2269",
                "sha256:25baf083bf6f6b341f4121c2f3c548875ee6f5339300e08be3f2b2ba1721cdd3",
                "sha256:2e81c7b9c8979ce92ed306c249d46894776a909505d8f5a4ba55b14206e3222f",
                "sha256:3287761bc4ee9e33561a7e058c72ac0938c4f57fe49a09eae428fd88aafe7bb6",
                "sha256:34d1c8da1e78d2e001f363791c98a272bb734000fcef47a491c1e3b0505657a8",
                "sha256:37e55c8e51c236f95b033f6fb391d7d7970ba5fe7ff453dad675e88cf303377a",
                "sha256:3d47fa203a7bd9c5b6cee4736ee84ca03b8ef23193c0d1ca99b5089f72645c73",
                "sha256:3e4d1f6587322d2788836a99c69062fbb091331ec940e02d12d179c1d53e25fc",
                "sha256:42cb296636fcc8b0644486d15c12376cb9fa75443e00fb25de0b8602e64c1714",
                "sha256:45485e01ff4d3630ec0d9617310448a8702f70e9c01906b0d0118bdf9d124cf2",
                "sha256:4a78b2b446bd7c934f5dcedc588903fb2f5eec172f3d29e52a9096a43722adfc",
                "sha256:4ab2fe47fae9e0f9dee8c04187ce5d09f48eabe611be8259444906793ab7cbce",
                "sha256:4d0d1650369165a14e14e1e47b372cfcb31d6ab44e6e33cb2d4e57265290044d",
                "sha256:549a3a73da901d5bc3ce8d24e0600d1fa85524c10287f6004fbab87672bf3e1e",
                "sha256:55086ee1064215781fff39a1af09518bc9255b50d6333f2e4c74ca09fac6a8f6",
                "sha256:572c3763a264ba47b3cf708a44ce965d98555f618ca42c926a9c1616d8f34269",
                "sha256:573f6eac48f4769d667c4442081b1794f52919e7edada77495aaed9236d13a96",
                "sha256:5b4c145409bef602a690e7cfad0a15a55c13320ff7a3ad7ca59c13bb8ba4d45d",
                "sha256:6463effa3186ea09411d50efc7d85360b38d5f09b870c48e4600f63af490e56a",
                "sha256:65f6f63034100ead094b8744b3b97965785388f308a64cf8d7c34f2f2e5be0c4",
                "sha256:663946639d296df6a2bb2aa51b60a2454ca1cb29835324c640dafb5ff2131a77",
                "sha256:6897af51655e3691ff853668779c7bad41579facacf5fd7253b0133308cf000d",
                "sha256:68d1f8a9e9e37c1223b656399be5d6b448dea850bed7d0f87a8311f1ff3dabb0",
                "sha256:6ac7ffc7ad6d040517be39eb591cac5ff87416c2537df6ba3cba3bae290c0fed",
                "sha256:6b3251890fff30ee142c44144871185dbe13b11bab478a88887a639655be1068",
                "sha256:6c4caeef8fa63d06bd437cd4bdcf3ffefe6738fb1b25951440d80dc7df8c03ac",
                "sha256:6ef1d82a3af9d3eecdba2321dc1b3c238245d890843e040e41e470ffa64c3e25",
                "sha256:753f10e867343b4511128c6ed8c82f7bec3bd026875576dfd88483c5c73b2fd8",
                "sha256:7cd13a2e3ddeed6913a65e66e94b51d80a041145a026c27e6bb76c31a853c6ab",
                "sha256:7ed9e526742851e8d5cc9e6cf41427dfc6068d4f5a3bb03659444b4cabf6bc26",
                "sha256:7f04c839ed0b6b98b1a7501a002144b76c18fb1c1850c8b98d458ac269e26ed2",
                "sha256:802fe99cca7457642125a8a88a084cef28ff0cf9407060f7b93dca5aa25480db",
                "sha256:80402cd6ee291dcb72644d6eac93785fe2c8b9cb30893c1af5b8fdd753b9d40f",
                "sha256:8465322196c8b4d7ab6d1e049e4c5cb460d0394da4a27d23cc242fbf0034b6b5",
                "sha256:86216b5cee4b06df986d214f664305142d9c76df9b6512be2738aa72a2048f99",
                "sha256:87d1351268731db79e0f8e745d92493ee2841c974128ef629dc518b937d9194c",
                "sha256:8bdb58ff7ba23002a4c5808d608e4e6c687175724f54a5dade5fa8c67b604e4d",
                "sha256:8c622a5fe39a48f78944a87d4fb8a53ee07344641b0562c540d840748571b811",
                "sha256:8d756e44e94489e49571086ef83b2bb8ce311e730092d2c34ca8f7d925cb20aa",
                "sha256:8f4a014bc36d3c57402e2977dada34f9c12300af536839dc38c0beab8878f38a",
                "sha256:9063e24fdb1e498ab71cb7419e24622516c4a04476b17a2dab57e8baa30d6e03",
                "sha256:90d558489962fd4918143277a773316e56c72da56ec7aa3dc3dbbe20fdfed15b",
                "sha256:923c0c831b7cfcb071580d3f46c4baf50f174be571576556269530f4bbd79d04",
                "sha256:95f2a5796329323b8f0512e09dbb7a1860c46a39da62ecb2324f116fa8fdc85c",
                "sha256:96b02a3dc4381e5494fad39be677abcb5e6634bf7b4fa83a6dd3112607547001",
                "sha256:9f96df6923e21816da7e0ad3fd47dd8f94b2a5ce594e00677c0013018b813458",
                "sha256:a10af20b82360ab00827f916a6058451b723b4e65030c5a18577c8b2de5b3389",
                "sha256:a50aebfa173e157099939b17f18600f72f84eed3049e743b68ad15bd69b6bf99",
                "sha256:a981a536974bbc7a512cf44ed14938cf01030a99e9b3a06dd59578882f06f985",
                "sha256:a9a8e9031d613fd2009c182b69c7b2c1ef8239a0efb1df3f7c8da66d5dd3d537",
                "sha256:ae5f4161f18c61806f411a13b0310bea87f987c7d2ecdbdaad0e94eb2e404238",
                "sha256:aed38f6e4fb3f5d6bf81bfa990a07806be9d83cf7bacef998ab1a9bd660a581f",
                "sha256:b01b88d45a6fcb69667cd6d2f7a9aeb4bf53760d7fc536bf679ec94fe9f3ff3d",
                "sha256:b261ccdec7821281dade748d088bb6e9b69e6d15b30652b74cbbac25e280b796",
                "sha256:b2b0a0c0517616b6869869f8c581d4eb2dd83a4d79e0ebcb7d373ef9956aeb0a",
                "sha256:b4a23f61ce87adf89be746c8a8974fe1c823c891d8f86eb218bb957c924bb143",
                "sha256:bd8f7df7d12c2db9fab40bdd87a7c09b1530128315d047a086fa3ae3435cb3a8",
                "sha256:beb58fe5cdb101e3a055192ac291b7a21e3b7ef4f67fa1d74e331a7f2124341c",
                "sha256:c002b4ffc0be611f0d9da932eb0f704fe2602a9a949d1f738e4c34c75b0863d5",
                "sha256:c083af607d2515612056a31f0a8d9e0fcb5876b7bfc0abad3ecd275bc4ebc2d5",
                "sha256:c180f51afb394e165eafe4ac2936a14bee3eb10debc9d9e4db8958fe36afe711",
                "sha256:c235ebd9baae02f1b77bcea61bce332cb4331dc3617d254df3323aa01ab47bd4",
                "sha256:cd70574b12bb8a4d2aaa0094515df2463cb429d8536cfb6c7ce983246983e5a6",
                "sha256:d0eccceffcb53201b5bfebb52600a5fb483a20b61da9dbc885f8b103cbe7598c",
                "sha256:d965bba47ddeec8cd560687584e88cf699fd28f192ceb452d1d7ee807c5597b7",
                "sha256:db364eca23f876da6f9e16c9da0df51aa4f104a972735574842618b8c6d999d4",
                "sha256:ddbb2551d7e0102e7252db79ba445cdab71b26640817ab1e3e3648dad515003b",
                "sha256:deb6be0ac38ece9ba87dea880e438f25ca3eddfac8b002a2ec3d9183a454e8ae",
                "sha256:e06ed3eb3218bc64786f7db41917d4e686cc4856944f53d5bdf83a6884432e12",
                "sha256:e27ad930a842b4c5eb8ac0016b0a54f5aebbe679340c26101df33424142c143c",
                "sha256:e537484df0d8f426ce2afb2d0f8e1c3d0b114b83f8850e5f2fbea0e797bd82ae",
                "sha256:eb00ed941194665c332bf8e078baf037d6c35d7c4f3102ea2d4f16ca94a26dc8",
                "sha256:eb6904c354526e758fda7167b33005998fb68c46fbc10e013ca97f21ca5c8887",
                "sha256:eb8821e09e916165e160797a6c17edda0679379a4be5c716c260e836e122f54b",
                "sha256:efcb3f6676480691518c177e3b465bcddf57cea040302f9f4e6e191af91174d4",
                "sha256:f27273b60488abe721a075bcca6d7f3964f9f6f067c8c4c605743023d7d3944f",
                "sha256:f30c3cb33b24454a82faecaf01b19c18562b1e89558fb6c56de4d9118a032fd5",
                "sha256:fb69256e180cb6c8a894fee62b3afebae785babc1ee98b81cdf68bbca1987f33",
                "sha256:fd1abc0d89e30cc4e02e4064dc67fcc51bd941eb395c502aac3ec19fab46b519",
                "sha256:ff8fa367d09b717b2a17a052544193ad76cd49979c805768879cb63d9ca50561"
            ],
            "markers": "python_full_version >= '3.7.0'",
            "version": "==3.3.2"
        },
        "click": {
            "hashes": [
                "sha256:ae74fb96c20a0277a1d615f1e4d73c8414f5a98db8b799a7931d1582f3390c28",
                "sha256:ca9853ad459e787e2192211578cc907e7594e294c7ccc834310722b41b9ca6de"
            ],
            "markers": "python_version >= '3.7'",
            "version": "==8.1.7"
        },
        "colorama": {
            "hashes": [
                "sha256:08695f5cb7ed6e0531a20572697297273c47b8cae5a63ffc6d6ed5c201be6e44",
                "sha256:4f1d9991f5acc0ca119f9d443620b77f9d6b33703e51011c16baf57afb285fc6"
            ],
            "markers": "python_version >= '2.7' and python_version not in '3.0, 3.1, 3.2, 3.3, 3.4, 3.5, 3.6'",
            "version": "==0.4.6"
        },
        "docopt": {
            "hashes": [
                "sha256:49b3a825280bd66b3aa83585ef59c4a8c82f2c8a522dbe754a8bc8d08c85c491"
            ],
            "index": "pypi",
            "version": "==0.6.2"
        },
        "ghp-import": {
            "hashes": [
                "sha256:8337dd7b50877f163d4c0289bc1f1c7f127550241988d568c1db512c4324a619",
                "sha256:9c535c4c61193c2df8871222567d7fd7e5014d835f97dc7b7439069e2413d343"
            ],
            "version": "==2.1.0"
        },
        "gitdb": {
            "hashes": [
                "sha256:81a3407ddd2ee8df444cbacea00e2d038e40150acfa3001696fe0dcf1d3adfa4",
                "sha256:bf5421126136d6d0af55bc1e7c1af1c397a34f5b7bd79e776cd3e89785c2b04b"
            ],
            "markers": "python_version >= '3.7'",
            "version": "==4.0.11"
        },
        "gitpython": {
            "hashes": [
                "sha256:35f314a9f878467f5453cc1fee295c3e18e52f1b99f10f6cf5b1682e968a9e7c",
                "sha256:eec7ec56b92aad751f9912a73404bc02ba212a23adb2c7098ee668417051a1ff"
            ],
            "markers": "python_version >= '3.7'",
            "version": "==3.1.43"
        },
        "griffe": {
            "hashes": [
<<<<<<< HEAD
                "sha256:f099461c02f016b6be4af386d5aa92b01fb4efe6c1c2c360dda9a5d0a863bb7f",
                "sha256:f944c6ff7bd31cf76f264adcd6ab8f3d00a2f972ae5cc8db2d7b6dcffeff65a2"
            ],
            "markers": "python_version >= '3.8'",
            "version": "==0.48.0"
=======
                "sha256:34aee1571042f9bf00529bc715de4516fb6f482b164e90d030300601009e0223",
                "sha256:8a4471c469ba980b87c843f1168850ce39d0c1d0c7be140dca2480f76c8e5446"
            ],
            "markers": "python_version >= '3.8'",
            "version": "==0.44.0"
>>>>>>> 70dba59b
        },
        "idna": {
            "hashes": [
                "sha256:028ff3aadf0609c1fd278d8ea3089299412a7a8b9bd005dd08b9f8285bcb5cfc",
                "sha256:82fee1fc78add43492d3a1898bfa6d8a904cc97d8427f683ed8e798d07761aa0"
            ],
            "markers": "python_version >= '3.5'",
            "version": "==3.7"
        },
        "jinja2": {
            "hashes": [
                "sha256:4a3aee7acbbe7303aede8e9648d13b8bf88a429282aa6122a993f0ac800cb369",
                "sha256:bc5dd2abb727a5319567b7a813e6a2e7318c39f4f487cfe6c89c6f9c7d25197d"
            ],
            "markers": "python_version >= '3.7'",
            "version": "==3.1.4"
        },
        "markdown": {
            "hashes": [
                "sha256:48f276f4d8cfb8ce6527c8f79e2ee29708508bf4d40aa410fbc3b4ee832c850f",
                "sha256:ed4f41f6daecbeeb96e576ce414c41d2d876daa9a16cb35fa8ed8c2ddfad0224"
            ],
            "markers": "python_version >= '3.8'",
            "version": "==3.6"
        },
        "markdown-it-py": {
            "hashes": [
                "sha256:355216845c60bd96232cd8d8c40e8f9765cc86f46880e43a8fd22dc1a1a8cab1",
                "sha256:e3f60a94fa066dc52ec76661e37c851cb232d92f9886b15cb560aaada2df8feb"
            ],
            "markers": "python_version >= '3.8'",
            "version": "==3.0.0"
        },
        "markupsafe": {
            "hashes": [
                "sha256:00e046b6dd71aa03a41079792f8473dc494d564611a8f89bbbd7cb93295ebdcf",
                "sha256:075202fa5b72c86ad32dc7d0b56024ebdbcf2048c0ba09f1cde31bfdd57bcfff",
                "sha256:0e397ac966fdf721b2c528cf028494e86172b4feba51d65f81ffd65c63798f3f",
                "sha256:17b950fccb810b3293638215058e432159d2b71005c74371d784862b7e4683f3",
                "sha256:1f3fbcb7ef1f16e48246f704ab79d79da8a46891e2da03f8783a5b6fa41a9532",
                "sha256:2174c595a0d73a3080ca3257b40096db99799265e1c27cc5a610743acd86d62f",
                "sha256:2b7c57a4dfc4f16f7142221afe5ba4e093e09e728ca65c51f5620c9aaeb9a617",
                "sha256:2d2d793e36e230fd32babe143b04cec8a8b3eb8a3122d2aceb4a371e6b09b8df",
                "sha256:30b600cf0a7ac9234b2638fbc0fb6158ba5bdcdf46aeb631ead21248b9affbc4",
                "sha256:397081c1a0bfb5124355710fe79478cdbeb39626492b15d399526ae53422b906",
                "sha256:3a57fdd7ce31c7ff06cdfbf31dafa96cc533c21e443d57f5b1ecc6cdc668ec7f",
                "sha256:3c6b973f22eb18a789b1460b4b91bf04ae3f0c4234a0a6aa6b0a92f6f7b951d4",
                "sha256:3e53af139f8579a6d5f7b76549125f0d94d7e630761a2111bc431fd820e163b8",
                "sha256:4096e9de5c6fdf43fb4f04c26fb114f61ef0bf2e5604b6ee3019d51b69e8c371",
                "sha256:4275d846e41ecefa46e2015117a9f491e57a71ddd59bbead77e904dc02b1bed2",
                "sha256:4c31f53cdae6ecfa91a77820e8b151dba54ab528ba65dfd235c80b086d68a465",
                "sha256:4f11aa001c540f62c6166c7726f71f7573b52c68c31f014c25cc7901deea0b52",
                "sha256:5049256f536511ee3f7e1b3f87d1d1209d327e818e6ae1365e8653d7e3abb6a6",
                "sha256:58c98fee265677f63a4385256a6d7683ab1832f3ddd1e66fe948d5880c21a169",
                "sha256:598e3276b64aff0e7b3451b72e94fa3c238d452e7ddcd893c3ab324717456bad",
                "sha256:5b7b716f97b52c5a14bffdf688f971b2d5ef4029127f1ad7a513973cfd818df2",
                "sha256:5dedb4db619ba5a2787a94d877bc8ffc0566f92a01c0ef214865e54ecc9ee5e0",
                "sha256:619bc166c4f2de5caa5a633b8b7326fbe98e0ccbfacabd87268a2b15ff73a029",
                "sha256:629ddd2ca402ae6dbedfceeba9c46d5f7b2a61d9749597d4307f943ef198fc1f",
                "sha256:656f7526c69fac7f600bd1f400991cc282b417d17539a1b228617081106feb4a",
                "sha256:6ec585f69cec0aa07d945b20805be741395e28ac1627333b1c5b0105962ffced",
                "sha256:72b6be590cc35924b02c78ef34b467da4ba07e4e0f0454a2c5907f473fc50ce5",
                "sha256:7502934a33b54030eaf1194c21c692a534196063db72176b0c4028e140f8f32c",
                "sha256:7a68b554d356a91cce1236aa7682dc01df0edba8d043fd1ce607c49dd3c1edcf",
                "sha256:7b2e5a267c855eea6b4283940daa6e88a285f5f2a67f2220203786dfa59b37e9",
                "sha256:823b65d8706e32ad2df51ed89496147a42a2a6e01c13cfb6ffb8b1e92bc910bb",
                "sha256:8590b4ae07a35970728874632fed7bd57b26b0102df2d2b233b6d9d82f6c62ad",
                "sha256:8dd717634f5a044f860435c1d8c16a270ddf0ef8588d4887037c5028b859b0c3",
                "sha256:8dec4936e9c3100156f8a2dc89c4b88d5c435175ff03413b443469c7c8c5f4d1",
                "sha256:97cafb1f3cbcd3fd2b6fbfb99ae11cdb14deea0736fc2b0952ee177f2b813a46",
                "sha256:a17a92de5231666cfbe003f0e4b9b3a7ae3afb1ec2845aadc2bacc93ff85febc",
                "sha256:a549b9c31bec33820e885335b451286e2969a2d9e24879f83fe904a5ce59d70a",
                "sha256:ac07bad82163452a6884fe8fa0963fb98c2346ba78d779ec06bd7a6262132aee",
                "sha256:ae2ad8ae6ebee9d2d94b17fb62763125f3f374c25618198f40cbb8b525411900",
                "sha256:b91c037585eba9095565a3556f611e3cbfaa42ca1e865f7b8015fe5c7336d5a5",
                "sha256:bc1667f8b83f48511b94671e0e441401371dfd0f0a795c7daa4a3cd1dde55bea",
                "sha256:bec0a414d016ac1a18862a519e54b2fd0fc8bbfd6890376898a6c0891dd82e9f",
                "sha256:bf50cd79a75d181c9181df03572cdce0fbb75cc353bc350712073108cba98de5",
                "sha256:bff1b4290a66b490a2f4719358c0cdcd9bafb6b8f061e45c7a2460866bf50c2e",
                "sha256:c061bb86a71b42465156a3ee7bd58c8c2ceacdbeb95d05a99893e08b8467359a",
                "sha256:c8b29db45f8fe46ad280a7294f5c3ec36dbac9491f2d1c17345be8e69cc5928f",
                "sha256:ce409136744f6521e39fd8e2a24c53fa18ad67aa5bc7c2cf83645cce5b5c4e50",
                "sha256:d050b3361367a06d752db6ead6e7edeb0009be66bc3bae0ee9d97fb326badc2a",
                "sha256:d283d37a890ba4c1ae73ffadf8046435c76e7bc2247bbb63c00bd1a709c6544b",
                "sha256:d9fad5155d72433c921b782e58892377c44bd6252b5af2f67f16b194987338a4",
                "sha256:daa4ee5a243f0f20d528d939d06670a298dd39b1ad5f8a72a4275124a7819eff",
                "sha256:db0b55e0f3cc0be60c1f19efdde9a637c32740486004f20d1cff53c3c0ece4d2",
                "sha256:e61659ba32cf2cf1481e575d0462554625196a1f2fc06a1c777d3f48e8865d46",
                "sha256:ea3d8a3d18833cf4304cd2fc9cbb1efe188ca9b5efef2bdac7adc20594a0e46b",
                "sha256:ec6a563cff360b50eed26f13adc43e61bc0c04d94b8be985e6fb24b81f6dcfdf",
                "sha256:f5dfb42c4604dddc8e4305050aa6deb084540643ed5804d7455b5df8fe16f5e5",
                "sha256:fa173ec60341d6bb97a89f5ea19c85c5643c1e7dedebc22f5181eb73573142c5",
                "sha256:fa9db3f79de01457b03d4f01b34cf91bc0048eb2c3846ff26f66687c2f6d16ab",
                "sha256:fce659a462a1be54d2ffcacea5e3ba2d74daa74f30f5f143fe0c58636e355fdd",
                "sha256:ffee1f21e5ef0d712f9033568f8344d5da8cc2869dbd08d87c84656e6a2d2f68"
            ],
            "markers": "python_version >= '3.7'",
            "version": "==2.1.5"
        },
        "mdurl": {
            "hashes": [
                "sha256:84008a41e51615a49fc9966191ff91509e3c40b939176e643fd50a5c2196b8f8",
                "sha256:bb413d29f5eea38f31dd4754dd7377d4465116fb207585f97bf925588687c1ba"
            ],
            "markers": "python_version >= '3.7'",
            "version": "==0.1.2"
        },
        "mergedeep": {
            "hashes": [
                "sha256:0096d52e9dad9939c3d975a774666af186eda617e6ca84df4c94dec30004f2a8",
                "sha256:70775750742b25c0d8f36c55aed03d24c3384d17c951b3175d898bd778ef0307"
            ],
            "markers": "python_version >= '3.6'",
            "version": "==1.3.4"
        },
        "mkdocs": {
            "hashes": [
                "sha256:1eb5cb7676b7d89323e62b56235010216319217d4af5ddc543a91beb8d125ea7",
                "sha256:a73f735824ef83a4f3bcb7a231dcab23f5a838f88b7efc54a0eef5fbdbc3c512"
            ],
            "index": "pypi",
            "markers": "python_version >= '3.8'",
            "version": "==1.6.0"
        },
        "mkdocs-autorefs": {
            "hashes": [
                "sha256:aacdfae1ab197780fb7a2dac92ad8a3d8f7ca8049a9cbe56a4218cd52e8da570",
                "sha256:f684edf847eced40b570b57846b15f0bf57fb93ac2c510450775dcf16accb971"
            ],
            "markers": "python_version >= '3.8'",
            "version": "==1.0.1"
        },
        "mkdocs-exclude": {
            "hashes": [
                "sha256:ba6fab3c80ddbe3fd31d3e579861fd3124513708271180a5f81846da8c7e2a51"
            ],
            "index": "pypi",
            "version": "==1.0.2"
        },
        "mkdocs-gen-files": {
            "hashes": [
                "sha256:4c7cf256b5d67062a788f6b1d035e157fc1a9498c2399be9af5257d4ff4d19bc",
                "sha256:7ac060096f3f40bd19039e7277dd3050be9a453c8ac578645844d4d91d7978ea"
            ],
            "index": "pypi",
            "markers": "python_version >= '3.7'",
            "version": "==0.5.0"
        },
        "mkdocs-get-deps": {
            "hashes": [
                "sha256:162b3d129c7fad9b19abfdcb9c1458a651628e4b1dea628ac68790fb3061c60c",
                "sha256:2bf11d0b133e77a0dd036abeeb06dec8775e46efa526dc70667d8863eefc6134"
            ],
            "markers": "python_version >= '3.8'",
            "version": "==0.2.0"
        },
        "mkdocs-literate-nav": {
            "hashes": [
                "sha256:78a7ab6d878371728acb0cdc6235c9b0ffc6e83c997b037f4a5c6ff7cef7d759",
                "sha256:e70bdc4a07050d32da79c0b697bd88e9a104cf3294282e9cb20eec94c6b0f401"
            ],
            "index": "pypi",
            "markers": "python_version >= '3.7'",
            "version": "==0.6.1"
        },
        "mkdocs-material": {
            "hashes": [
<<<<<<< HEAD
                "sha256:3fd417dd42d679e3ba08b9e2d72cd8b8af142cc4a3969676ad6b00993dd182ec",
                "sha256:fc070689c5250a180e9b9d79d8491ef9a3a7acb240db0728728d6c31eeb131d4"
            ],
            "index": "pypi",
            "markers": "python_version >= '3.8'",
            "version": "==9.5.30"
=======
                "sha256:7473e06e17e23af608a30ef583fdde8f36389dd3ef56b1d503eed54c89c9618c",
                "sha256:ea96e150b6c95f5e4ffe47d78bb712c7bacdd91d2a0bec47f46b6fa0705a86ec"
            ],
            "index": "pypi",
            "markers": "python_version >= '3.8'",
            "version": "==9.5.19"
>>>>>>> 70dba59b
        },
        "mkdocs-material-extensions": {
            "hashes": [
                "sha256:10c9511cea88f568257f960358a467d12b970e1f7b2c0e5fb2bb48cab1928443",
                "sha256:adff8b62700b25cb77b53358dad940f3ef973dd6db797907c49e3c2ef3ab4e31"
            ],
            "markers": "python_version >= '3.8'",
            "version": "==1.3.1"
        },
        "mkdocs-section-index": {
            "hashes": [
                "sha256:5e5eb288e8d7984d36c11ead5533f376fdf23498f44e903929d72845b24dfe34",
                "sha256:b66128d19108beceb08b226ee1ba0981840d14baf8a652b6c59e650f3f92e4f8"
            ],
            "index": "pypi",
            "markers": "python_version >= '3.8'",
            "version": "==0.3.9"
        },
        "mkdocstrings": {
            "hashes": [
<<<<<<< HEAD
                "sha256:5cf57ad7f61e8be3111a2458b4e49c2029c9cb35525393b179f9c916ca8042dc",
                "sha256:9e2cda5e2e12db8bb98d21e3410f3f27f8faab685a24b03b06ba7daa5b92abfc"
            ],
            "index": "pypi",
            "markers": "python_version >= '3.8'",
            "version": "==0.25.2"
        },
        "mkdocstrings-python": {
            "hashes": [
                "sha256:8999acb8e2cb6ae5edb844ce1ed6a5fcc14285f85cfd9df374d9a0f0be8a40b6",
                "sha256:bfb5e29acfc69c9177d2b11c18d3127d16e553b8da9bb6d184e428d54795600b"
            ],
            "index": "pypi",
            "markers": "python_version >= '3.8'",
            "version": "==1.10.7"
=======
                "sha256:066986b3fb5b9ef2d37c4417255a808f7e63b40ff8f67f6cab8054d903fbc91d",
                "sha256:df1b63f26675fcde8c1b77e7ea996cd2f93220b148e06455428f676f5dc838f1"
            ],
            "index": "pypi",
            "markers": "python_version >= '3.8'",
            "version": "==0.25.0"
        },
        "mkdocstrings-python": {
            "hashes": [
                "sha256:71678fac657d4d2bb301eed4e4d2d91499c095fd1f8a90fa76422a87a5693828",
                "sha256:ba833fbd9d178a4b9d5cb2553a4df06e51dc1f51e41559a4d2398c16a6f69ecc"
            ],
            "index": "pypi",
            "markers": "python_version >= '3.8'",
            "version": "==1.10.0"
>>>>>>> 70dba59b
        },
        "mypy-extensions": {
            "hashes": [
                "sha256:4392f6c0eb8a5668a69e23d168ffa70f0be9ccfd32b5cc2d26a34ae5b844552d",
                "sha256:75dbf8955dc00442a438fc4d0666508a9a97b6bd41aa2f0ffe9d2f2725af0782"
            ],
            "markers": "python_version >= '3.5'",
            "version": "==1.0.0"
        },
        "packaging": {
            "hashes": [
<<<<<<< HEAD
                "sha256:026ed72c8ed3fcce5bf8950572258698927fd1dbda10a5e981cdf0ac37f4f002",
                "sha256:5b8f2217dbdbd2f7f384c41c628544e6d52f2d0f53c6d0c3ea61aa5d1d7ff124"
            ],
            "markers": "python_version >= '3.8'",
            "version": "==24.1"
=======
                "sha256:2ddfb553fdf02fb784c234c7ba6ccc288296ceabec964ad2eae3777778130bc5",
                "sha256:eb82c5e3e56209074766e6885bb04b8c38a0c015d0a30036ebe7ece34c9989e9"
            ],
            "markers": "python_version >= '3.7'",
            "version": "==24.0"
>>>>>>> 70dba59b
        },
        "paginate": {
            "hashes": [
                "sha256:5e6007b6a9398177a7e1648d04fdd9f8c9766a1a945bceac82f1929e8c78af2d"
            ],
            "version": "==0.5.6"
        },
        "pathspec": {
            "hashes": [
                "sha256:a0d503e138a4c123b27490a4f7beda6a01c6f288df0e4a8b79c7eb0dc7b4cc08",
                "sha256:a482d51503a1ab33b1c67a6c3813a26953dbdc71c31dacaef9a838c4e29f5712"
            ],
            "markers": "python_version >= '3.8'",
            "version": "==0.12.1"
        },
        "platformdirs": {
            "hashes": [
<<<<<<< HEAD
                "sha256:2d7a1657e36a80ea911db832a8a6ece5ee53d8de21edd5cc5879af6530b1bfee",
                "sha256:38b7b51f512eed9e84a22788b4bce1de17c0adb134d6becb09836e37d8654cd3"
            ],
            "markers": "python_version >= '3.8'",
            "version": "==4.2.2"
=======
                "sha256:031cd18d4ec63ec53e82dceaac0417d218a6863f7745dfcc9efe7793b7039bdf",
                "sha256:17d5a1161b3fd67b390023cb2d3b026bbd40abde6fdb052dfbd3a29c3ba22ee1"
            ],
            "markers": "python_version >= '3.8'",
            "version": "==4.2.1"
>>>>>>> 70dba59b
        },
        "pygments": {
            "hashes": [
                "sha256:786ff802f32e91311bff3889f6e9a86e81505fe99f2735bb6d60ae0c5004f199",
                "sha256:b8e6aca0523f3ab76fee51799c488e38782ac06eafcf95e7ba832985c8e7b13a"
            ],
            "markers": "python_version >= '3.8'",
            "version": "==2.18.0"
        },
        "pygount": {
            "hashes": [
                "sha256:a1c530a8ff473c99dc7cd24b034f382d60f51efcac3a1d2181642124dbda2173",
                "sha256:bb4e27ae3709674a91e349f503240ffeaef7efa59d1e026c7e4b2278dd3deb7f"
            ],
            "index": "pypi",
            "markers": "python_version < '3.13' and python_version >= '3.8'",
            "version": "==1.8.0"
        },
        "pymdown-extensions": {
            "hashes": [
<<<<<<< HEAD
                "sha256:6ff740bcd99ec4172a938970d42b96128bdc9d4b9bcad72494f29921dc69b753",
                "sha256:d323f7e90d83c86113ee78f3fe62fc9dee5f56b54d912660703ea1816fed5626"
            ],
            "markers": "python_version >= '3.8'",
            "version": "==10.9"
=======
                "sha256:3ab1db5c9e21728dabf75192d71471f8e50f216627e9a1fa9535ecb0231b9940",
                "sha256:f938326115884f48c6059c67377c46cf631c733ef3629b6eed1349989d1b30cb"
            ],
            "markers": "python_version >= '3.8'",
            "version": "==10.8.1"
>>>>>>> 70dba59b
        },
        "python-dateutil": {
            "hashes": [
                "sha256:37dd54208da7e1cd875388217d5e00ebd4179249f90fb72437e91a35459a0ad3",
                "sha256:a8b2bc7bffae282281c8140a97d3aa9c14da0b136dfe83f850eea9a5f7470427"
            ],
            "markers": "python_version >= '2.7' and python_version not in '3.0, 3.1, 3.2, 3.3'",
            "version": "==2.9.0.post0"
        },
        "pyyaml": {
            "hashes": [
                "sha256:0101357af42f5c9fc7e9acc5c5ab8c3049f50db7425de175b6c7a5959cb6023d",
                "sha256:0ae563b7e3ed5e918cd0184060e28b48b7e672b975bf7c6f4a892cee9d886ada",
                "sha256:0fe2c1c5401a3a98f06337fed48f57340cf652a685484834b44f5ceeadb772ba",
                "sha256:1eb00dd3344da80264261ab126c95481824669ed9e5ecc82fb2d88b1fce668ee",
                "sha256:2086b30215c433c1e480c08c1db8b43c1edd36c59cf43d36b424e6f35fcaf1ad",
                "sha256:29b4a67915232f79506211e69943e3102e211c616181ceff0adf34e21b469357",
                "sha256:2e9bc8a34797f0621f56160b961d47a088644370f79d34bedc934fb89e3f47dd",
                "sha256:30ec6b9afc17353a9abcff109880edf6e8d5b924eb1eeed7fe9376febc1f9800",
                "sha256:31573d7e161d2f905311f036b12e65c058389b474dbd35740f4880b91e2ca2be",
                "sha256:36d7bf63558843ea2a81de9d0c3e9c56c353b1df8e6c1faaec86df5adedf2e02",
                "sha256:3af6b36bc195d741cd5b511810246cad143b99c953b4591e679e194a820d7b7c",
                "sha256:414629800a1ddccd7303471650843fc801801cc579a195d2fe617b5b455409e3",
                "sha256:459113f2b9cd68881201a3bd1a858ece3281dc0e92ece6e917d23b128f0fcb31",
                "sha256:46e4fae38d00b40a62d32d60f1baa1b9ef33aff28c2aafd96b05d5cc770f1583",
                "sha256:4bf821ccd51e8d5bc1a4021b8bd85a92b498832ac1cd1a53b399f0eb7c1c4258",
                "sha256:50bd6560a6df3de59336b9a9086cbdea5aa9eee5361661448ee45c21eeb0da68",
                "sha256:53056b51f111223e603bed1db5367f54596d44cacfa50f07e082a11929612957",
                "sha256:53c5f0749a93e3296078262c9acf632de246241ff2f22bbedfe49d4b55e9bbdd",
                "sha256:54c754cee6937bb9b72d6a16163160dec80b93a43020ac6fc9f13729c030c30b",
                "sha256:58cc18ccbade0c48fb55102aa971a5b4e571e2b22187d083dda33f8708fa4ee7",
                "sha256:5921fd128fbf27ab7c7ad1a566d2cd9557b84ade130743a7c110a55e7dec3b3c",
                "sha256:5c758cc29713c9166750a30156ca3d90ac2515d5dea3c874377ae8829cf03087",
                "sha256:60bf91e73354c96754220a9c04a9502c2ad063231cd754b59f8e4511157e32e2",
                "sha256:6f0f728a88c6eb58a3b762726b965bb6acf12d97f8ea2cb4fecf856a727f9bdc",
                "sha256:6f31c5935310da69ea0efe996a962d488f080312f0eb43beff1717acb5fe9bed",
                "sha256:728b447d0cedec409ea1a3f0ad1a6cc3cec0a8d086611b45f038a9230a2242f3",
                "sha256:72ffbc5c0cc71877104387548a450f2b7b7c4926b40dc9443e7598fe92aa13d9",
                "sha256:73d8b233309ecd45c33c51cd55aa1be1dcab1799a9e54f6c753d8cab054b8c34",
                "sha256:765029d1cf96e9e761329ee1c20f1ca2de8644e7350a151b198260698b96e30f",
                "sha256:7ee3d180d886a3bc50f753b76340f1c314f9e8c507f5b107212112214c3a66fd",
                "sha256:826fb4d5ac2c48b9d6e71423def2669d4646c93b6c13612a71b3ac7bb345304b",
                "sha256:84c39ceec517cd8f01cb144efb08904a32050be51c55b7a59bc7958c8091568d",
                "sha256:88bfe675bb19ae12a9c77c52322a28a8e2a8d3d213fbcfcded5c3f5ca3ead352",
                "sha256:8e0a1ebd5c5842595365bf90db3ef7e9a8d6a79c9aedb1d05b675c81c7267fd3",
                "sha256:9426067a10b369474396bf57fdf895b899045a25d1848798844693780b147436",
                "sha256:9c5c0de7ec50d4df88b62f4b019ab7b3bb2883c826a1044268e9afb344c57b17",
                "sha256:ad0c172fe15beffc32e3a8260f18e6708eb0e15ae82c9b3f80fbe04de0ef5729",
                "sha256:ad206c7f5f08d393b872d3399f597246fdc6ebebff09c5ae5268ac45aebf4f8d",
                "sha256:b0a163f4f84d1e0fe6a07ccad3b02e9b243790b8370ff0408ae5932c50c4d96d",
                "sha256:b0dd9c7497d60126445e79e542ff01351c6b6dc121299d89787f5685b382c626",
                "sha256:b1de10c488d6f02e498eb6956b89081bea31abf3133223c17749e7137734da75",
                "sha256:b408f36eeb4e2be6f802f1be82daf1b578f3de5a51917c6e467aedb46187d827",
                "sha256:bae077a01367e4bf5fddf00fd6c8b743e676385911c7c615e29e1c45ace8813b",
                "sha256:bc3c3600fec6c2a719106381d6282061d8c108369cdec58b6f280610eba41e09",
                "sha256:c16522bf91daa4ea9dedc1243b56b5a226357ab98b3133089ca627ef99baae6f",
                "sha256:ca5136a77e2d64b4cf5106fb940376650ae232c74c09a8ff29dbb1e262495b31",
                "sha256:d6e0f7ee5f8d851b1d91149a3e5074dbf5aacbb63e4b771fcce16508339a856f",
                "sha256:e7930a0612e74fcca37019ca851b50d73b5f0c3dab7f3085a7c15d2026118315",
                "sha256:e8e6dd230a158a836cda3cc521fcbedea16f22b16b8cfa8054d0c6cea5d0a531",
                "sha256:eee36bf4bc11e39e3f17c171f25cdedff3d7c73b148aedc8820257ce2aa56d3b",
                "sha256:f07adc282d51aaa528f3141ac1922d16d32fe89413ee59bfb8a73ed689ad3d23",
                "sha256:f09816c047fdb588dddba53d321f1cb8081e38ad2a40ea6a7560a88b7a2f0ea8",
                "sha256:fea4c4310061cd70ef73b39801231b9dc3dc638bb8858e38364b144fbd335a1a"
            ],
            "index": "pypi",
            "markers": "python_version >= '3.6'",
            "version": "==6.0.2rc1"
        },
        "pyyaml-env-tag": {
            "hashes": [
                "sha256:70092675bda14fdec33b31ba77e7543de9ddc88f2e5b99160396572d11525bdb",
                "sha256:af31106dec8a4d68c60207c1886031cbf839b68aa7abccdb19868200532c2069"
            ],
            "markers": "python_version >= '3.6'",
            "version": "==0.1"
        },
        "regex": {
            "hashes": [
<<<<<<< HEAD
                "sha256:01b689e887f612610c869421241e075c02f2e3d1ae93a037cb14f88ab6a8934c",
                "sha256:04ce29e2c5fedf296b1a1b0acc1724ba93a36fb14031f3abfb7abda2806c1535",
                "sha256:0ffe3f9d430cd37d8fa5632ff6fb36d5b24818c5c986893063b4e5bdb84cdf24",
                "sha256:18300a1d78cf1290fa583cd8b7cde26ecb73e9f5916690cf9d42de569c89b1ce",
                "sha256:185e029368d6f89f36e526764cf12bf8d6f0e3a2a7737da625a76f594bdfcbfc",
                "sha256:19c65b00d42804e3fbea9708f0937d157e53429a39b7c61253ff15670ff62cb5",
                "sha256:228b0d3f567fafa0633aee87f08b9276c7062da9616931382993c03808bb68ce",
                "sha256:23acc72f0f4e1a9e6e9843d6328177ae3074b4182167e34119ec7233dfeccf53",
                "sha256:25419b70ba00a16abc90ee5fce061228206173231f004437730b67ac77323f0d",
                "sha256:2dfbb8baf8ba2c2b9aa2807f44ed272f0913eeeba002478c4577b8d29cde215c",
                "sha256:2f1baff13cc2521bea83ab2528e7a80cbe0ebb2c6f0bfad15be7da3aed443908",
                "sha256:33e2614a7ce627f0cdf2ad104797d1f68342d967de3695678c0cb84f530709f8",
                "sha256:3426de3b91d1bc73249042742f45c2148803c111d1175b283270177fdf669024",
                "sha256:382281306e3adaaa7b8b9ebbb3ffb43358a7bbf585fa93821300a418bb975281",
                "sha256:3d974d24edb231446f708c455fd08f94c41c1ff4f04bcf06e5f36df5ef50b95a",
                "sha256:3f3b6ca8eae6d6c75a6cff525c8530c60e909a71a15e1b731723233331de4169",
                "sha256:3fac296f99283ac232d8125be932c5cd7644084a30748fda013028c815ba3364",
                "sha256:416c0e4f56308f34cdb18c3f59849479dde5b19febdcd6e6fa4d04b6c31c9faa",
                "sha256:438d9f0f4bc64e8dea78274caa5af971ceff0f8771e1a2333620969936ba10be",
                "sha256:43affe33137fcd679bdae93fb25924979517e011f9dea99163f80b82eadc7e53",
                "sha256:44fc61b99035fd9b3b9453f1713234e5a7c92a04f3577252b45feefe1b327759",
                "sha256:45104baae8b9f67569f0f1dca5e1f1ed77a54ae1cd8b0b07aba89272710db61e",
                "sha256:4fdd1384619f406ad9037fe6b6eaa3de2749e2e12084abc80169e8e075377d3b",
                "sha256:538d30cd96ed7d1416d3956f94d54e426a8daf7c14527f6e0d6d425fcb4cca52",
                "sha256:558a57cfc32adcf19d3f791f62b5ff564922942e389e3cfdb538a23d65a6b610",
                "sha256:5eefee9bfe23f6df09ffb6dfb23809f4d74a78acef004aa904dc7c88b9944b05",
                "sha256:64bd50cf16bcc54b274e20235bf8edbb64184a30e1e53873ff8d444e7ac656b2",
                "sha256:65fd3d2e228cae024c411c5ccdffae4c315271eee4a8b839291f84f796b34eca",
                "sha256:66b4c0731a5c81921e938dcf1a88e978264e26e6ac4ec96a4d21ae0354581ae0",
                "sha256:68a8f8c046c6466ac61a36b65bb2395c74451df2ffb8458492ef49900efed293",
                "sha256:6a1141a1dcc32904c47f6846b040275c6e5de0bf73f17d7a409035d55b76f289",
                "sha256:6b9fc7e9cc983e75e2518496ba1afc524227c163e43d706688a6bb9eca41617e",
                "sha256:6f51f9556785e5a203713f5efd9c085b4a45aecd2a42573e2b5041881b588d1f",
                "sha256:7214477bf9bd195894cf24005b1e7b496f46833337b5dedb7b2a6e33f66d962c",
                "sha256:731fcd76bbdbf225e2eb85b7c38da9633ad3073822f5ab32379381e8c3c12e94",
                "sha256:74007a5b25b7a678459f06559504f1eec2f0f17bca218c9d56f6a0a12bfffdad",
                "sha256:7a5486ca56c8869070a966321d5ab416ff0f83f30e0e2da1ab48815c8d165d46",
                "sha256:7c479f5ae937ec9985ecaf42e2e10631551d909f203e31308c12d703922742f9",
                "sha256:7df9ea48641da022c2a3c9c641650cd09f0cd15e8908bf931ad538f5ca7919c9",
                "sha256:7e37e809b9303ec3a179085415cb5f418ecf65ec98cdfe34f6a078b46ef823ee",
                "sha256:80c811cfcb5c331237d9bad3bea2c391114588cf4131707e84d9493064d267f9",
                "sha256:836d3cc225b3e8a943d0b02633fb2f28a66e281290302a79df0e1eaa984ff7c1",
                "sha256:84c312cdf839e8b579f504afcd7b65f35d60b6285d892b19adea16355e8343c9",
                "sha256:86b17ba823ea76256b1885652e3a141a99a5c4422f4a869189db328321b73799",
                "sha256:871e3ab2838fbcb4e0865a6e01233975df3a15e6fce93b6f99d75cacbd9862d1",
                "sha256:88ecc3afd7e776967fa16c80f974cb79399ee8dc6c96423321d6f7d4b881c92b",
                "sha256:8bc593dcce679206b60a538c302d03c29b18e3d862609317cb560e18b66d10cf",
                "sha256:8fd5afd101dcf86a270d254364e0e8dddedebe6bd1ab9d5f732f274fa00499a5",
                "sha256:945352286a541406f99b2655c973852da7911b3f4264e010218bbc1cc73168f2",
                "sha256:973335b1624859cb0e52f96062a28aa18f3a5fc77a96e4a3d6d76e29811a0e6e",
                "sha256:994448ee01864501912abf2bad9203bffc34158e80fe8bfb5b031f4f8e16da51",
                "sha256:9cfd009eed1a46b27c14039ad5bbc5e71b6367c5b2e6d5f5da0ea91600817506",
                "sha256:a2ec4419a3fe6cf8a4795752596dfe0adb4aea40d3683a132bae9c30b81e8d73",
                "sha256:a4997716674d36a82eab3e86f8fa77080a5d8d96a389a61ea1d0e3a94a582cf7",
                "sha256:a512eed9dfd4117110b1881ba9a59b31433caed0c4101b361f768e7bcbaf93c5",
                "sha256:a82465ebbc9b1c5c50738536fdfa7cab639a261a99b469c9d4c7dcbb2b3f1e57",
                "sha256:ae2757ace61bc4061b69af19e4689fa4416e1a04840f33b441034202b5cd02d4",
                "sha256:b16582783f44fbca6fcf46f61347340c787d7530d88b4d590a397a47583f31dd",
                "sha256:ba2537ef2163db9e6ccdbeb6f6424282ae4dea43177402152c67ef869cf3978b",
                "sha256:bf7a89eef64b5455835f5ed30254ec19bf41f7541cd94f266ab7cbd463f00c41",
                "sha256:c0abb5e4e8ce71a61d9446040c1e86d4e6d23f9097275c5bd49ed978755ff0fe",
                "sha256:c414cbda77dbf13c3bc88b073a1a9f375c7b0cb5e115e15d4b73ec3a2fbc6f59",
                "sha256:c51edc3541e11fbe83f0c4d9412ef6c79f664a3745fab261457e84465ec9d5a8",
                "sha256:c5e69fd3eb0b409432b537fe3c6f44ac089c458ab6b78dcec14478422879ec5f",
                "sha256:c918b7a1e26b4ab40409820ddccc5d49871a82329640f5005f73572d5eaa9b5e",
                "sha256:c9bb87fdf2ab2370f21e4d5636e5317775e5d51ff32ebff2cf389f71b9b13750",
                "sha256:ca5b2028c2f7af4e13fb9fc29b28d0ce767c38c7facdf64f6c2cd040413055f1",
                "sha256:d0a07763776188b4db4c9c7fb1b8c494049f84659bb387b71c73bbc07f189e96",
                "sha256:d33a0021893ede5969876052796165bab6006559ab845fd7b515a30abdd990dc",
                "sha256:d55588cba7553f0b6ec33130bc3e114b355570b45785cebdc9daed8c637dd440",
                "sha256:dac8e84fff5d27420f3c1e879ce9929108e873667ec87e0c8eeb413a5311adfe",
                "sha256:eaef80eac3b4cfbdd6de53c6e108b4c534c21ae055d1dbea2de6b3b8ff3def38",
                "sha256:eb462f0e346fcf41a901a126b50f8781e9a474d3927930f3490f38a6e73b6950",
                "sha256:eb563dd3aea54c797adf513eeec819c4213d7dbfc311874eb4fd28d10f2ff0f2",
                "sha256:f273674b445bcb6e4409bf8d1be67bc4b58e8b46fd0d560055d515b8830063cd",
                "sha256:f6442f0f0ff81775eaa5b05af8a0ffa1dda36e9cf6ec1e0d3d245e8564b684ce",
                "sha256:fb168b5924bef397b5ba13aabd8cf5df7d3d93f10218d7b925e360d436863f66",
                "sha256:fbf8c2f00904eaf63ff37718eb13acf8e178cb940520e47b2f05027f5bb34ce3",
                "sha256:fe4ebef608553aff8deb845c7f4f1d0740ff76fa672c011cc0bacb2a00fbde86"
            ],
            "markers": "python_version >= '3.8'",
            "version": "==2024.7.24"
=======
                "sha256:00169caa125f35d1bca6045d65a662af0202704489fada95346cfa092ec23f39",
                "sha256:03576e3a423d19dda13e55598f0fd507b5d660d42c51b02df4e0d97824fdcae3",
                "sha256:03e68f44340528111067cecf12721c3df4811c67268b897fbe695c95f860ac42",
                "sha256:0534b034fba6101611968fae8e856c1698da97ce2efb5c2b895fc8b9e23a5834",
                "sha256:08dea89f859c3df48a440dbdcd7b7155bc675f2fa2ec8c521d02dc69e877db70",
                "sha256:0a38d151e2cdd66d16dab550c22f9521ba79761423b87c01dae0a6e9add79c0d",
                "sha256:0c8290b44d8b0af4e77048646c10c6e3aa583c1ca67f3b5ffb6e06cf0c6f0f89",
                "sha256:10188fe732dec829c7acca7422cdd1bf57d853c7199d5a9e96bb4d40db239c73",
                "sha256:1210365faba7c2150451eb78ec5687871c796b0f1fa701bfd2a4a25420482d26",
                "sha256:12f6a3f2f58bb7344751919a1876ee1b976fe08b9ffccb4bbea66f26af6017b9",
                "sha256:159dc4e59a159cb8e4e8f8961eb1fa5d58f93cb1acd1701d8aff38d45e1a84a6",
                "sha256:20b7a68444f536365af42a75ccecb7ab41a896a04acf58432db9e206f4e525d6",
                "sha256:23cff1b267038501b179ccbbd74a821ac4a7192a1852d1d558e562b507d46013",
                "sha256:2c72608e70f053643437bd2be0608f7f1c46d4022e4104d76826f0839199347a",
                "sha256:3399dd8a7495bbb2bacd59b84840eef9057826c664472e86c91d675d007137f5",
                "sha256:34422d5a69a60b7e9a07a690094e824b66f5ddc662a5fc600d65b7c174a05f04",
                "sha256:370c68dc5570b394cbaadff50e64d705f64debed30573e5c313c360689b6aadc",
                "sha256:3a1018e97aeb24e4f939afcd88211ace472ba566efc5bdf53fd8fd7f41fa7170",
                "sha256:3d5ac5234fb5053850d79dd8eb1015cb0d7d9ed951fa37aa9e6249a19aa4f336",
                "sha256:4313ab9bf6a81206c8ac28fdfcddc0435299dc88cad12cc6305fd0e78b81f9e4",
                "sha256:445ca8d3c5a01309633a0c9db57150312a181146315693273e35d936472df912",
                "sha256:479595a4fbe9ed8f8f72c59717e8cf222da2e4c07b6ae5b65411e6302af9708e",
                "sha256:4918fd5f8b43aa7ec031e0fef1ee02deb80b6afd49c85f0790be1dc4ce34cb50",
                "sha256:4aba818dcc7263852aabb172ec27b71d2abca02a593b95fa79351b2774eb1d2b",
                "sha256:4e819a806420bc010489f4e741b3036071aba209f2e0989d4750b08b12a9343f",
                "sha256:4facc913e10bdba42ec0aee76d029aedda628161a7ce4116b16680a0413f658a",
                "sha256:549c3584993772e25f02d0656ac48abdda73169fe347263948cf2b1cead622f3",
                "sha256:5c02fcd2bf45162280613d2e4a1ca3ac558ff921ae4e308ecb307650d3a6ee51",
                "sha256:5f580c651a72b75c39e311343fe6875d6f58cf51c471a97f15a938d9fe4e0d37",
                "sha256:62120ed0de69b3649cc68e2965376048793f466c5a6c4370fb27c16c1beac22d",
                "sha256:6295004b2dd37b0835ea5c14a33e00e8cfa3c4add4d587b77287825f3418d310",
                "sha256:65436dce9fdc0aeeb0a0effe0839cb3d6a05f45aa45a4d9f9c60989beca78b9c",
                "sha256:684008ec44ad275832a5a152f6e764bbe1914bea10968017b6feaecdad5736e0",
                "sha256:684e52023aec43bdf0250e843e1fdd6febbe831bd9d52da72333fa201aaa2335",
                "sha256:6cc38067209354e16c5609b66285af17a2863a47585bcf75285cab33d4c3b8df",
                "sha256:6f2f017c5be19984fbbf55f8af6caba25e62c71293213f044da3ada7091a4455",
                "sha256:743deffdf3b3481da32e8a96887e2aa945ec6685af1cfe2bcc292638c9ba2f48",
                "sha256:7571f19f4a3fd00af9341c7801d1ad1967fc9c3f5e62402683047e7166b9f2b4",
                "sha256:7731728b6568fc286d86745f27f07266de49603a6fdc4d19c87e8c247be452af",
                "sha256:785c071c982dce54d44ea0b79cd6dfafddeccdd98cfa5f7b86ef69b381b457d9",
                "sha256:78fddb22b9ef810b63ef341c9fcf6455232d97cfe03938cbc29e2672c436670e",
                "sha256:7bb966fdd9217e53abf824f437a5a2d643a38d4fd5fd0ca711b9da683d452969",
                "sha256:7cbc5d9e8a1781e7be17da67b92580d6ce4dcef5819c1b1b89f49d9678cc278c",
                "sha256:803b8905b52de78b173d3c1e83df0efb929621e7b7c5766c0843704d5332682f",
                "sha256:80b696e8972b81edf0af2a259e1b2a4a661f818fae22e5fa4fa1a995fb4a40fd",
                "sha256:81500ed5af2090b4a9157a59dbc89873a25c33db1bb9a8cf123837dcc9765047",
                "sha256:89ec7f2c08937421bbbb8b48c54096fa4f88347946d4747021ad85f1b3021b3c",
                "sha256:8ba6745440b9a27336443b0c285d705ce73adb9ec90e2f2004c64d95ab5a7598",
                "sha256:8c91e1763696c0eb66340c4df98623c2d4e77d0746b8f8f2bee2c6883fd1fe18",
                "sha256:8d015604ee6204e76569d2f44e5a210728fa917115bef0d102f4107e622b08d5",
                "sha256:8d1f86f3f4e2388aa3310b50694ac44daefbd1681def26b4519bd050a398dc5a",
                "sha256:8f83b6fd3dc3ba94d2b22717f9c8b8512354fd95221ac661784df2769ea9bba9",
                "sha256:8fc6976a3395fe4d1fbeb984adaa8ec652a1e12f36b56ec8c236e5117b585427",
                "sha256:904c883cf10a975b02ab3478bce652f0f5346a2c28d0a8521d97bb23c323cc8b",
                "sha256:911742856ce98d879acbea33fcc03c1d8dc1106234c5e7d068932c945db209c0",
                "sha256:91797b98f5e34b6a49f54be33f72e2fb658018ae532be2f79f7c63b4ae225145",
                "sha256:95399831a206211d6bc40224af1c635cb8790ddd5c7493e0bd03b85711076a53",
                "sha256:956b58d692f235cfbf5b4f3abd6d99bf102f161ccfe20d2fd0904f51c72c4c66",
                "sha256:98c1165f3809ce7774f05cb74e5408cd3aa93ee8573ae959a97a53db3ca3180d",
                "sha256:9ab40412f8cd6f615bfedea40c8bf0407d41bf83b96f6fc9ff34976d6b7037fd",
                "sha256:9df1bfef97db938469ef0a7354b2d591a2d438bc497b2c489471bec0e6baf7c4",
                "sha256:a01fe2305e6232ef3e8f40bfc0f0f3a04def9aab514910fa4203bafbc0bb4682",
                "sha256:a70b51f55fd954d1f194271695821dd62054d949efd6368d8be64edd37f55c86",
                "sha256:a7ccdd1c4a3472a7533b0a7aa9ee34c9a2bef859ba86deec07aff2ad7e0c3b94",
                "sha256:b340cccad138ecb363324aa26893963dcabb02bb25e440ebdf42e30963f1a4e0",
                "sha256:b74586dd0b039c62416034f811d7ee62810174bb70dffcca6439f5236249eb09",
                "sha256:b9d320b3bf82a39f248769fc7f188e00f93526cc0fe739cfa197868633d44701",
                "sha256:ba2336d6548dee3117520545cfe44dc28a250aa091f8281d28804aa8d707d93d",
                "sha256:ba8122e3bb94ecda29a8de4cf889f600171424ea586847aa92c334772d200331",
                "sha256:bd727ad276bb91928879f3aa6396c9a1d34e5e180dce40578421a691eeb77f47",
                "sha256:c21fc21a4c7480479d12fd8e679b699f744f76bb05f53a1d14182b31f55aac76",
                "sha256:c2d0e7cbb6341e830adcbfa2479fdeebbfbb328f11edd6b5675674e7a1e37730",
                "sha256:c2ef6f7990b6e8758fe48ad08f7e2f66c8f11dc66e24093304b87cae9037bb4a",
                "sha256:c4ed75ea6892a56896d78f11006161eea52c45a14994794bcfa1654430984b22",
                "sha256:cccc79a9be9b64c881f18305a7c715ba199e471a3973faeb7ba84172abb3f317",
                "sha256:d0800631e565c47520aaa04ae38b96abc5196fe8b4aa9bd864445bd2b5848a7a",
                "sha256:d2da13568eff02b30fd54fccd1e042a70fe920d816616fda4bf54ec705668d81",
                "sha256:d61ae114d2a2311f61d90c2ef1358518e8f05eafda76eaf9c772a077e0b465ec",
                "sha256:d83c2bc678453646f1a18f8db1e927a2d3f4935031b9ad8a76e56760461105dd",
                "sha256:dd5acc0a7d38fdc7a3a6fd3ad14c880819008ecb3379626e56b163165162cc46",
                "sha256:df79012ebf6f4efb8d307b1328226aef24ca446b3ff8d0e30202d7ebcb977a8c",
                "sha256:e0a2df336d1135a0b3a67f3bbf78a75f69562c1199ed9935372b82215cddd6e2",
                "sha256:e2f142b45c6fed48166faeb4303b4b58c9fcd827da63f4cf0a123c3480ae11fb",
                "sha256:e697e1c0238133589e00c244a8b676bc2cfc3ab4961318d902040d099fec7483",
                "sha256:e757d475953269fbf4b441207bb7dbdd1c43180711b6208e129b637792ac0b93",
                "sha256:e87ab229332ceb127a165612d839ab87795972102cb9830e5f12b8c9a5c1b508",
                "sha256:ea355eb43b11764cf799dda62c658c4d2fdb16af41f59bb1ccfec517b60bcb07",
                "sha256:ec7e0043b91115f427998febaa2beb82c82df708168b35ece3accb610b91fac1",
                "sha256:eeaa0b5328b785abc344acc6241cffde50dc394a0644a968add75fcefe15b9d4",
                "sha256:f2d80a6749724b37853ece57988b39c4e79d2b5fe2869a86e8aeae3bbeef9eb0",
                "sha256:fa454d26f2e87ad661c4f0c5a5fe4cf6aab1e307d1b94f16ffdfcb089ba685c0",
                "sha256:fb83cc090eac63c006871fd24db5e30a1f282faa46328572661c0a24a2323a08",
                "sha256:fd80d1280d473500d8086d104962a82d77bfbf2b118053824b7be28cd5a79ea5"
            ],
            "markers": "python_version >= '3.7'",
            "version": "==2024.4.16"
>>>>>>> 70dba59b
        },
        "requests": {
            "hashes": [
                "sha256:55365417734eb18255590a9ff9eb97e9e1da868d4ccd6402399eaf68af20a760",
                "sha256:70761cfe03c773ceb22aa2f671b4757976145175cdfca038c02654d061d6dcc6"
            ],
            "index": "pypi",
            "markers": "python_version >= '3.8'",
            "version": "==2.32.3"
        },
        "rich": {
            "hashes": [
                "sha256:4edbae314f59eb482f54e9e30bf00d33350aaa94f4bfcd4e9e3110e64d0d7222",
                "sha256:9be308cb1fe2f1f57d67ce99e95af38a1e2bc71ad9813b0e247cf7ffbcc3a432"
            ],
            "markers": "python_full_version >= '3.7.0'",
            "version": "==13.7.1"
        },
        "ruff": {
            "hashes": [
<<<<<<< HEAD
                "sha256:07fc80bbb61e42b3b23b10fda6a2a0f5a067f810180a3760c5ef1b456c21b9db",
                "sha256:10f2204b9a613988e3484194c2c9e96a22079206b22b787605c255f130db5ed7",
                "sha256:10f973d521d910e5f9c72ab27e409e839089f955be8a4c8826601a6323a89753",
                "sha256:13a1768b0691619822ae6d446132dbdfd568b700ecd3652b20d4e8bc1e498f78",
                "sha256:2331d2b051dc77a289a653fcc6a42cce357087c5975738157cd966590b18b5e1",
                "sha256:50e9651578b629baec3d1513b2534de0ac7ed7753e1382272b8d609997e27e83",
                "sha256:59c3d110970001dfa494bcd95478e62286c751126dfb15c3c46e7915fc49694f",
                "sha256:769e5a51df61e07e887b81e6f039e7ed3573316ab7dd9f635c5afaa310e4030e",
                "sha256:8874a9df7766cb956b218a0a239e0a5d23d9e843e4da1e113ae1d27ee420877a",
                "sha256:9e3ab684ad403a9ed1226894c32c3ab9c2e0718440f6f50c7c5829932bc9e054",
                "sha256:a7c0083febdec17571455903b184a10026603a1de078428ba155e7ce9358c5f6",
                "sha256:ad1b20e66a44057c326168437d680a2166c177c939346b19c0d6b08a62a37589",
                "sha256:b9de9a6e49f7d529decd09381c0860c3f82fa0b0ea00ea78409b785d2308a567",
                "sha256:cbf5d818553add7511c38b05532d94a407f499d1a76ebb0cad0374e32bc67202",
                "sha256:e089371c67892a73b6bb1525608e89a2aca1b77b5440acf7a71dda5dac958f9e",
                "sha256:fa4dafe3fe66d90e2e2b63fa1591dd6e3f090ca2128daa0be33db894e6c18648",
                "sha256:fa9773c6c00f4958f73b317bc0fd125295110c3776089f6ef318f4b775f0abe4"
            ],
            "index": "pypi",
            "markers": "python_version >= '3.7'",
            "version": "==0.4.7"
        },
        "setuptools": {
            "hashes": [
                "sha256:5a03e1860cf56bb6ef48ce186b0e557fdba433237481a9a625176c2831be15d1",
                "sha256:8d243eff56d095e5817f796ede6ae32941278f542e0f941867cc05ae52b162ec"
            ],
            "index": "pypi",
            "markers": "python_version >= '3.8'",
            "version": "==72.1.0"
=======
                "sha256:0926cefb57fc5fced629603fbd1a23d458b25418681d96823992ba975f050c2b",
                "sha256:1c859f294f8633889e7d77de228b203eb0e9a03071b72b5989d89a0cf98ee262",
                "sha256:2c6e37f2e3cd74496a74af9a4fa67b547ab3ca137688c484749189bf3a686ceb",
                "sha256:2d9ef6231e3fbdc0b8c72404a1a0c46fd0dcea84efca83beb4681c318ea6a953",
                "sha256:6e68d248ed688b9d69fd4d18737edcbb79c98b251bba5a2b031ce2470224bdf9",
                "sha256:9485f54a7189e6f7433e0058cf8581bee45c31a25cd69009d2a040d1bd4bfaef",
                "sha256:a1eaf03d87e6a7cd5e661d36d8c6e874693cb9bc3049d110bc9a97b350680c43",
                "sha256:b34510141e393519a47f2d7b8216fec747ea1f2c81e85f076e9f2910588d4b64",
                "sha256:b90506f3d6d1f41f43f9b7b5ff845aeefabed6d2494307bc7b178360a8805252",
                "sha256:b92f03b4aa9fa23e1799b40f15f8b95cdc418782a567d6c43def65e1bbb7f1cf",
                "sha256:baa27d9d72a94574d250f42b7640b3bd2edc4c58ac8ac2778a8c82374bb27984",
                "sha256:c7d391e5936af5c9e252743d767c564670dc3889aff460d35c518ee76e4b26d7",
                "sha256:d2921ac03ce1383e360e8a95442ffb0d757a6a7ddd9a5be68561a671e0e5807e",
                "sha256:d592116cdbb65f8b1b7e2a2b48297eb865f6bdc20641879aa9d7b9c11d86db79",
                "sha256:eec8d185fe193ad053eda3a6be23069e0c8ba8c5d20bc5ace6e3b9e37d246d3f",
                "sha256:efd703a5975ac1998c2cc5e9494e13b28f31e66c616b0a76e206de2562e0843c",
                "sha256:f1ee41580bff1a651339eb3337c20c12f4037f6110a36ae4a2d864c52e5ef954"
            ],
            "index": "pypi",
            "markers": "python_version >= '3.7'",
            "version": "==0.4.1"
        },
        "setuptools": {
            "hashes": [
                "sha256:6c1fccdac05a97e598fb0ae3bbed5904ccb317337a51139dcd51453611bbb987",
                "sha256:c636ac361bc47580504644275c9ad802c50415c7522212252c033bd15f301f32"
            ],
            "index": "pypi",
            "markers": "python_version >= '3.8'",
            "version": "==69.5.1"
>>>>>>> 70dba59b
        },
        "six": {
            "hashes": [
                "sha256:1e61c37477a1626458e36f7b1d82aa5c9b094fa4802892072e49de9c60c4c926",
                "sha256:8abb2f1d86890a2dfb989f9a77cfcfd3e47c2a354b01111771326f8aa26e0254"
            ],
            "markers": "python_version >= '2.7' and python_version not in '3.0, 3.1, 3.2, 3.3'",
            "version": "==1.16.0"
        },
        "smmap": {
            "hashes": [
                "sha256:dceeb6c0028fdb6734471eb07c0cd2aae706ccaecab45965ee83f11c8d3b1f62",
                "sha256:e6d8668fa5f93e706934a62d7b4db19c8d9eb8cf2adbb75ef1b675aa332b69da"
            ],
            "markers": "python_version >= '3.7'",
            "version": "==5.0.1"
        },
        "tomli": {
            "hashes": [
                "sha256:939de3e7a6161af0c887ef91b7d41a53e7c5a1ca976325f429cb46ea9bc30ecc",
                "sha256:de526c12914f0c550d15924c62d72abc48d6fe7364aa87328337a31007fe8a4f"
            ],
            "markers": "python_version < '3.11'",
            "version": "==2.0.1"
        },
        "typing-extensions": {
            "hashes": [
<<<<<<< HEAD
                "sha256:04e5ca0351e0f3f85c6853954072df659d0d13fac324d0072316b67d7794700d",
                "sha256:1a7ead55c7e559dd4dee8856e3a88b41225abfe1ce8df57b7c13915fe121ffb8"
            ],
            "markers": "python_version < '3.11'",
            "version": "==4.12.2"
        },
        "urllib3": {
            "hashes": [
                "sha256:a448b2f64d686155468037e1ace9f2d2199776e17f0a46610480d311f73e3472",
                "sha256:dd505485549a7a552833da5e6063639d0d177c04f23bc3864e41e5dc5f612168"
            ],
            "markers": "python_version >= '3.8'",
            "version": "==2.2.2"
=======
                "sha256:83f085bd5ca59c80295fc2a82ab5dac679cbe02b9f33f7d83af68e241bea51b0",
                "sha256:c1f94d72897edaf4ce775bb7558d5b79d8126906a14ea5ed1635921406c0387a"
            ],
            "markers": "python_version < '3.11'",
            "version": "==4.11.0"
        },
        "urllib3": {
            "hashes": [
                "sha256:450b20ec296a467077128bff42b73080516e71b56ff59a60a02bef2232c4fa9d",
                "sha256:d0570876c61ab9e520d776c38acbbb5b05a776d3f9ff98a5c8fd5162a444cf19"
            ],
            "markers": "python_version >= '3.8'",
            "version": "==2.2.1"
>>>>>>> 70dba59b
        },
        "watchdog": {
            "hashes": [
                "sha256:0144c0ea9997b92615af1d94afc0c217e07ce2c14912c7b1a5731776329fcfc7",
                "sha256:03e70d2df2258fb6cb0e95bbdbe06c16e608af94a3ffbd2b90c3f1e83eb10767",
                "sha256:093b23e6906a8b97051191a4a0c73a77ecc958121d42346274c6af6520dec175",
                "sha256:123587af84260c991dc5f62a6e7ef3d1c57dfddc99faacee508c71d287248459",
                "sha256:17e32f147d8bf9657e0922c0940bcde863b894cd871dbb694beb6704cfbd2fb5",
                "sha256:206afc3d964f9a233e6ad34618ec60b9837d0582b500b63687e34011e15bb429",
                "sha256:4107ac5ab936a63952dea2a46a734a23230aa2f6f9db1291bf171dac3ebd53c6",
                "sha256:4513ec234c68b14d4161440e07f995f231be21a09329051e67a2118a7a612d2d",
                "sha256:611be3904f9843f0529c35a3ff3fd617449463cb4b73b1633950b3d97fa4bfb7",
                "sha256:62c613ad689ddcb11707f030e722fa929f322ef7e4f18f5335d2b73c61a85c28",
                "sha256:667f3c579e813fcbad1b784db7a1aaa96524bed53437e119f6a2f5de4db04235",
                "sha256:6e8c70d2cd745daec2a08734d9f63092b793ad97612470a0ee4cbb8f5f705c57",
                "sha256:7577b3c43e5909623149f76b099ac49a1a01ca4e167d1785c76eb52fa585745a",
                "sha256:998d2be6976a0ee3a81fb8e2777900c28641fb5bfbd0c84717d89bca0addcdc5",
                "sha256:a3c2c317a8fb53e5b3d25790553796105501a235343f5d2bf23bb8649c2c8709",
                "sha256:ab998f567ebdf6b1da7dc1e5accfaa7c6992244629c0fdaef062f43249bd8dee",
                "sha256:ac7041b385f04c047fcc2951dc001671dee1b7e0615cde772e84b01fbf68ee84",
                "sha256:bca36be5707e81b9e6ce3208d92d95540d4ca244c006b61511753583c81c70dd",
                "sha256:c9904904b6564d4ee8a1ed820db76185a3c96e05560c776c79a6ce5ab71888ba",
                "sha256:cad0bbd66cd59fc474b4a4376bc5ac3fc698723510cbb64091c2a793b18654db",
                "sha256:d10a681c9a1d5a77e75c48a3b8e1a9f2ae2928eda463e8d33660437705659682",
                "sha256:d4925e4bf7b9bddd1c3de13c9b8a2cdb89a468f640e66fbfabaf735bd85b3e35",
                "sha256:d7b9f5f3299e8dd230880b6c55504a1f69cf1e4316275d1b215ebdd8187ec88d",
                "sha256:da2dfdaa8006eb6a71051795856bedd97e5b03e57da96f98e375682c48850645",
                "sha256:dddba7ca1c807045323b6af4ff80f5ddc4d654c8bce8317dde1bd96b128ed253",
                "sha256:e7921319fe4430b11278d924ef66d4daa469fafb1da679a2e48c935fa27af193",
                "sha256:e93f451f2dfa433d97765ca2634628b789b49ba8b504fdde5837cdcf25fdb53b",
                "sha256:eebaacf674fa25511e8867028d281e602ee6500045b57f43b08778082f7f8b44",
                "sha256:ef0107bbb6a55f5be727cfc2ef945d5676b97bffb8425650dadbb184be9f9a2b",
                "sha256:f0de0f284248ab40188f23380b03b59126d1479cd59940f2a34f8852db710625",
                "sha256:f27279d060e2ab24c0aa98363ff906d2386aa6c4dc2f1a374655d4e02a6c5e5e",
                "sha256:f8affdf3c0f0466e69f5b3917cdd042f89c8c63aebdb9f7c078996f607cdb0f5"
            ],
            "markers": "python_version >= '3.8'",
            "version": "==4.0.1"
        }
    },
    "develop": {
        "astroid": {
            "hashes": [
                "sha256:951798f922990137ac090c53af473db7ab4e70c770e6d7fae0cec59f74411819",
                "sha256:ac248253bfa4bd924a0de213707e7ebeeb3138abeb48d798784ead1e56d419d4"
            ],
            "markers": "python_full_version >= '3.8.0'",
            "version": "==3.1.0"
        },
        "black": {
            "hashes": [
                "sha256:037e9b4664cafda5f025a1728c50a9e9aedb99a759c89f760bd83730e76ba884",
                "sha256:1b917a2aa020ca600483a7b340c165970b26e9029067f019e3755b56e8dd5916",
                "sha256:1f8ce316753428ff68749c65a5f7844631aa18c8679dfd3ca9dc1a289979c258",
                "sha256:33d40f5b06be80c1bbce17b173cda17994fbad096ce60eb22054da021bf933d1",
                "sha256:3f157a8945a7b2d424da3335f7ace89c14a3b0625e6593d21139c2d8214d55ce",
                "sha256:5ed45ac9a613fb52dad3b61c8dea2ec9510bf3108d4db88422bacc7d1ba1243d",
                "sha256:6d23d7822140e3fef190734216cefb262521789367fbdc0b3f22af6744058982",
                "sha256:7670242e90dc129c539e9ca17665e39a146a761e681805c54fbd86015c7c84f7",
                "sha256:7b4d10b0f016616a0d93d24a448100adf1699712fb7a4efd0e2c32bbb219b173",
                "sha256:7cb5936e686e782fddb1c73f8aa6f459e1ad38a6a7b0e54b403f1f05a1507ee9",
                "sha256:7d56124b7a61d092cb52cce34182a5280e160e6aff3137172a68c2c2c4b76bcb",
                "sha256:840015166dbdfbc47992871325799fd2dc0dcf9395e401ada6d88fe11498abad",
                "sha256:9c74de4c77b849e6359c6f01987e94873c707098322b91490d24296f66d067dc",
                "sha256:b15b75fc53a2fbcac8a87d3e20f69874d161beef13954747e053bca7a1ce53a0",
                "sha256:cfcce6f0a384d0da692119f2d72d79ed07c7159879d0bb1bb32d2e443382bf3a",
                "sha256:d431e6739f727bb2e0495df64a6c7a5310758e87505f5f8cde9ff6c0f2d7e4fe",
                "sha256:e293e4c2f4a992b980032bbd62df07c1bcff82d6964d6c9496f2cd726e246ace",
                "sha256:ec3f8e6234c4e46ff9e16d9ae96f4ef69fa328bb4ad08198c8cee45bb1f08c69"
            ],
            "index": "pypi",
            "markers": "python_version >= '3.8'",
            "version": "==23.10.1"
        },
        "click": {
            "hashes": [
                "sha256:ae74fb96c20a0277a1d615f1e4d73c8414f5a98db8b799a7931d1582f3390c28",
                "sha256:ca9853ad459e787e2192211578cc907e7594e294c7ccc834310722b41b9ca6de"
            ],
            "markers": "python_version >= '3.7'",
            "version": "==8.1.7"
        },
        "colorama": {
            "hashes": [
                "sha256:08695f5cb7ed6e0531a20572697297273c47b8cae5a63ffc6d6ed5c201be6e44",
                "sha256:4f1d9991f5acc0ca119f9d443620b77f9d6b33703e51011c16baf57afb285fc6"
            ],
            "markers": "python_version >= '2.7' and python_version not in '3.0, 3.1, 3.2, 3.3, 3.4, 3.5, 3.6'",
            "version": "==0.4.6"
        },
        "dill": {
            "hashes": [
                "sha256:3ebe3c479ad625c4553aca177444d89b486b1d84982eeacded644afc0cf797ca",
                "sha256:c36ca9ffb54365bdd2f8eb3eff7d2a21237f8452b57ace88b1ac615b7e815bd7"
            ],
            "markers": "python_version < '3.11'",
            "version": "==0.3.8"
        },
        "isort": {
            "hashes": [
                "sha256:48fdfcb9face5d58a4f6dde2e72a1fb8dcaf8ab26f95ab49fab84c2ddefb0109",
                "sha256:8ca5e72a8d85860d5a3fa69b8745237f2939afe12dbf656afbcb47fe72d947a6"
            ],
            "markers": "python_full_version >= '3.8.0'",
            "version": "==5.13.2"
        },
        "lazy-object-proxy": {
            "hashes": [
                "sha256:09763491ce220c0299688940f8dc2c5d05fd1f45af1e42e636b2e8b2303e4382",
                "sha256:0a891e4e41b54fd5b8313b96399f8b0e173bbbfc03c7631f01efbe29bb0bcf82",
                "sha256:189bbd5d41ae7a498397287c408617fe5c48633e7755287b21d741f7db2706a9",
                "sha256:18b78ec83edbbeb69efdc0e9c1cb41a3b1b1ed11ddd8ded602464c3fc6020494",
                "sha256:1aa3de4088c89a1b69f8ec0dcc169aa725b0ff017899ac568fe44ddc1396df46",
                "sha256:212774e4dfa851e74d393a2370871e174d7ff0ebc980907723bb67d25c8a7c30",
                "sha256:2d0daa332786cf3bb49e10dc6a17a52f6a8f9601b4cf5c295a4f85854d61de63",
                "sha256:5f83ac4d83ef0ab017683d715ed356e30dd48a93746309c8f3517e1287523ef4",
                "sha256:659fb5809fa4629b8a1ac5106f669cfc7bef26fbb389dda53b3e010d1ac4ebae",
                "sha256:660c94ea760b3ce47d1855a30984c78327500493d396eac4dfd8bd82041b22be",
                "sha256:66a3de4a3ec06cd8af3f61b8e1ec67614fbb7c995d02fa224813cb7afefee701",
                "sha256:721532711daa7db0d8b779b0bb0318fa87af1c10d7fe5e52ef30f8eff254d0cd",
                "sha256:7322c3d6f1766d4ef1e51a465f47955f1e8123caee67dd641e67d539a534d006",
                "sha256:79a31b086e7e68b24b99b23d57723ef7e2c6d81ed21007b6281ebcd1688acb0a",
                "sha256:81fc4d08b062b535d95c9ea70dbe8a335c45c04029878e62d744bdced5141586",
                "sha256:8fa02eaab317b1e9e03f69aab1f91e120e7899b392c4fc19807a8278a07a97e8",
                "sha256:9090d8e53235aa280fc9239a86ae3ea8ac58eff66a705fa6aa2ec4968b95c821",
                "sha256:946d27deaff6cf8452ed0dba83ba38839a87f4f7a9732e8f9fd4107b21e6ff07",
                "sha256:9990d8e71b9f6488e91ad25f322898c136b008d87bf852ff65391b004da5e17b",
                "sha256:9cd077f3d04a58e83d04b20e334f678c2b0ff9879b9375ed107d5d07ff160171",
                "sha256:9e7551208b2aded9c1447453ee366f1c4070602b3d932ace044715d89666899b",
                "sha256:9f5fa4a61ce2438267163891961cfd5e32ec97a2c444e5b842d574251ade27d2",
                "sha256:b40387277b0ed2d0602b8293b94d7257e17d1479e257b4de114ea11a8cb7f2d7",
                "sha256:bfb38f9ffb53b942f2b5954e0f610f1e721ccebe9cce9025a38c8ccf4a5183a4",
                "sha256:cbf9b082426036e19c6924a9ce90c740a9861e2bdc27a4834fd0a910742ac1e8",
                "sha256:d9e25ef10a39e8afe59a5c348a4dbf29b4868ab76269f81ce1674494e2565a6e",
                "sha256:db1c1722726f47e10e0b5fdbf15ac3b8adb58c091d12b3ab713965795036985f",
                "sha256:e7c21c95cae3c05c14aafffe2865bbd5e377cfc1348c4f7751d9dc9a48ca4bda",
                "sha256:e8c6cfb338b133fbdbc5cfaa10fe3c6aeea827db80c978dbd13bc9dd8526b7d4",
                "sha256:ea806fd4c37bf7e7ad82537b0757999264d5f70c45468447bb2b91afdbe73a6e",
                "sha256:edd20c5a55acb67c7ed471fa2b5fb66cb17f61430b7a6b9c3b4a1e40293b1671",
                "sha256:f0117049dd1d5635bbff65444496c90e0baa48ea405125c088e93d9cf4525b11",
                "sha256:f0705c376533ed2a9e5e97aacdbfe04cecd71e0aa84c7c0595d02ef93b6e4455",
                "sha256:f12ad7126ae0c98d601a7ee504c1122bcef553d1d5e0c3bfa77b16b3968d2734",
                "sha256:f2457189d8257dd41ae9b434ba33298aec198e30adf2dcdaaa3a28b9994f6adb",
                "sha256:f699ac1c768270c9e384e4cbd268d6e67aebcfae6cd623b4d7c3bfde5a35db59"
            ],
            "markers": "python_version >= '3.7'",
            "version": "==1.9.0"
        },
        "mccabe": {
            "hashes": [
                "sha256:348e0240c33b60bbdf4e523192ef919f28cb2c3d7d5c7794f74009290f236325",
                "sha256:6c2d30ab6be0e4a46919781807b4f0d834ebdd6c6e3dca0bda5a15f863427b6e"
            ],
            "markers": "python_version >= '3.6'",
            "version": "==0.7.0"
        },
        "mypy": {
            "hashes": [
<<<<<<< HEAD
                "sha256:0624bdb940255d2dd24e829d99a13cfeb72e4e9031f9492148f410ed30bcab54",
                "sha256:0bc71d1fb27a428139dd78621953effe0d208aed9857cb08d002280b0422003a",
                "sha256:0bd53faf56de9643336aeea1c925012837432b5faf1701ccca7fde70166ccf72",
                "sha256:11965c2f571ded6239977b14deebd3f4c3abd9a92398712d6da3a772974fad69",
                "sha256:1a81cf05975fd61aec5ae16501a091cfb9f605dc3e3c878c0da32f250b74760b",
                "sha256:2684d3f693073ab89d76da8e3921883019ea8a3ec20fa5d8ecca6a2db4c54bbe",
                "sha256:2c63350af88f43a66d3dfeeeb8d77af34a4f07d760b9eb3a8697f0386c7590b4",
                "sha256:45df906e8b6804ef4b666af29a87ad9f5921aad091c79cc38e12198e220beabd",
                "sha256:4c956b49c5d865394d62941b109728c5c596a415e9c5b2be663dd26a1ff07bc0",
                "sha256:64f4a90e3ea07f590c5bcf9029035cf0efeae5ba8be511a8caada1a4893f5525",
                "sha256:749fd3213916f1751fff995fccf20c6195cae941dc968f3aaadf9bb4e430e5a2",
                "sha256:79c07eb282cb457473add5052b63925e5cc97dfab9812ee65a7c7ab5e3cb551c",
                "sha256:7b6343d338390bb946d449677726edf60102a1c96079b4f002dedff375953fc5",
                "sha256:886c9dbecc87b9516eff294541bf7f3655722bf22bb898ee06985cd7269898de",
                "sha256:a2b43895a0f8154df6519706d9bca8280cda52d3d9d1514b2d9c3e26792a0b74",
                "sha256:a32fc80b63de4b5b3e65f4be82b4cfa362a46702672aa6a0f443b4689af7008c",
                "sha256:a707ec1527ffcdd1c784d0924bf5cb15cd7f22683b919668a04d2b9c34549d2e",
                "sha256:a831671bad47186603872a3abc19634f3011d7f83b083762c942442d51c58d58",
                "sha256:b639dce63a0b19085213ec5fdd8cffd1d81988f47a2dec7100e93564f3e8fb3b",
                "sha256:b868d3bcff720dd7217c383474008ddabaf048fad8d78ed948bb4b624870a417",
                "sha256:c1952f5ea8a5a959b05ed5f16452fddadbaae48b5d39235ab4c3fc444d5fd411",
                "sha256:d44be7551689d9d47b7abc27c71257adfdb53f03880841a5db15ddb22dc63edb",
                "sha256:e1e30dc3bfa4e157e53c1d17a0dad20f89dc433393e7702b813c10e200843b03",
                "sha256:e4fe9f4e5e521b458d8feb52547f4bade7ef8c93238dfb5bbc790d9ff2d770ca",
                "sha256:f39918a50f74dc5969807dcfaecafa804fa7f90c9d60506835036cc1bc891dc8",
                "sha256:f404a0b069709f18bbdb702eb3dcfe51910602995de00bd39cea3050b5772d08",
                "sha256:fca4a60e1dd9fd0193ae0067eaeeb962f2d79e0d9f0f66223a0682f26ffcc809"
            ],
            "index": "pypi",
            "markers": "python_version >= '3.8'",
            "version": "==1.11.1"
=======
                "sha256:075cbf81f3e134eadaf247de187bd604748171d6b79736fa9b6c9685b4083061",
                "sha256:12b6bfc1b1a66095ab413160a6e520e1dc076a28f3e22f7fb25ba3b000b4ef99",
                "sha256:1ec404a7cbe9fc0e92cb0e67f55ce0c025014e26d33e54d9e506a0f2d07fe5de",
                "sha256:28d0e038361b45f099cc086d9dd99c15ff14d0188f44ac883010e172ce86c38a",
                "sha256:2b0695d605ddcd3eb2f736cd8b4e388288c21e7de85001e9f85df9187f2b50f9",
                "sha256:3236a4c8f535a0631f85f5fcdffba71c7feeef76a6002fcba7c1a8e57c8be1ec",
                "sha256:3be66771aa5c97602f382230165b856c231d1277c511c9a8dd058be4784472e1",
                "sha256:3d087fcbec056c4ee34974da493a826ce316947485cef3901f511848e687c131",
                "sha256:3f298531bca95ff615b6e9f2fc0333aae27fa48052903a0ac90215021cdcfa4f",
                "sha256:4a2b5cdbb5dd35aa08ea9114436e0d79aceb2f38e32c21684dcf8e24e1e92821",
                "sha256:4cf18f9d0efa1b16478c4c129eabec36148032575391095f73cae2e722fcf9d5",
                "sha256:8b2cbaca148d0754a54d44121b5825ae71868c7592a53b7292eeb0f3fdae95ee",
                "sha256:8f55583b12156c399dce2df7d16f8a5095291354f1e839c252ec6c0611e86e2e",
                "sha256:92f93b21c0fe73dc00abf91022234c79d793318b8a96faac147cd579c1671746",
                "sha256:9e36fb078cce9904c7989b9693e41cb9711e0600139ce3970c6ef814b6ebc2b2",
                "sha256:9fd50226364cd2737351c79807775136b0abe084433b55b2e29181a4c3c878c0",
                "sha256:a781f6ad4bab20eef8b65174a57e5203f4be627b46291f4589879bf4e257b97b",
                "sha256:a87dbfa85971e8d59c9cc1fcf534efe664d8949e4c0b6b44e8ca548e746a8d53",
                "sha256:b808e12113505b97d9023b0b5e0c0705a90571c6feefc6f215c1df9381256e30",
                "sha256:bc6ac273b23c6b82da3bb25f4136c4fd42665f17f2cd850771cb600bdd2ebeda",
                "sha256:cd777b780312ddb135bceb9bc8722a73ec95e042f911cc279e2ec3c667076051",
                "sha256:da1cbf08fb3b851ab3b9523a884c232774008267b1f83371ace57f412fe308c2",
                "sha256:e22e1527dc3d4aa94311d246b59e47f6455b8729f4968765ac1eacf9a4760bc7",
                "sha256:f8c083976eb530019175aabadb60921e73b4f45736760826aa1689dda8208aee",
                "sha256:f90cff89eea89273727d8783fef5d4a934be2fdca11b47def50cf5d311aff727",
                "sha256:fa7ef5244615a2523b56c034becde4e9e3f9b034854c93639adb667ec9ec2976",
                "sha256:fcfc70599efde5c67862a07a1aaf50e55bce629ace26bb19dc17cece5dd31ca4"
            ],
            "index": "pypi",
            "markers": "python_version >= '3.8'",
            "version": "==1.10.0"
>>>>>>> 70dba59b
        },
        "mypy-extensions": {
            "hashes": [
                "sha256:4392f6c0eb8a5668a69e23d168ffa70f0be9ccfd32b5cc2d26a34ae5b844552d",
                "sha256:75dbf8955dc00442a438fc4d0666508a9a97b6bd41aa2f0ffe9d2f2725af0782"
            ],
            "markers": "python_version >= '3.5'",
            "version": "==1.0.0"
        },
        "packaging": {
            "hashes": [
                "sha256:048fb0e9405036518eaaf48a55953c750c11e1a1b68e0dd1a9d62ed0c092cfc5",
                "sha256:8c491190033a9af7e1d931d0b5dacc2ef47509b34dd0de67ed209b5203fc88c7"
            ],
            "markers": "python_version >= '3.7'",
            "version": "==23.2"
        },
        "pathspec": {
            "hashes": [
                "sha256:1d6ed233af05e679efb96b1851550ea95bbb64b7c490b0f5aa52996c11e92a20",
                "sha256:e0d8d0ac2f12da61956eb2306b69f9469b42f4deb0f3cb6ed47b9cce9996ced3"
            ],
            "markers": "python_version >= '3.7'",
            "version": "==0.11.2"
        },
        "platformdirs": {
            "hashes": [
                "sha256:0614df2a2f37e1a662acbd8e2b25b92ccf8632929bc6d43467e17fe89c75e068",
                "sha256:ef0cc731df711022c174543cb70a9b5bd22e5a9337c8624ef2c2ceb8ddad8768"
            ],
            "markers": "python_version >= '3.8'",
            "version": "==4.2.0"
        },
        "pylint": {
            "hashes": [
                "sha256:507a5b60953874766d8a366e8e8c7af63e058b26345cfcb5f91f89d987fd6b74",
                "sha256:6a69beb4a6f63debebaab0a3477ecd0f559aa726af4954fc948c51f7a2549e23"
            ],
            "index": "pypi",
            "markers": "python_full_version >= '3.8.0'",
            "version": "==3.1.0"
        },
        "tomli": {
            "hashes": [
                "sha256:939de3e7a6161af0c887ef91b7d41a53e7c5a1ca976325f429cb46ea9bc30ecc",
                "sha256:de526c12914f0c550d15924c62d72abc48d6fe7364aa87328337a31007fe8a4f"
            ],
            "markers": "python_version < '3.11'",
            "version": "==2.0.1"
        },
        "tomlkit": {
            "hashes": [
                "sha256:5cd82d48a3dd89dee1f9d64420aa20ae65cfbd00668d6f094d7578a78efbb77b",
                "sha256:7ca1cfc12232806517a8515047ba66a19369e71edf2439d0f5824f91032b6cc3"
            ],
            "markers": "python_version >= '3.7'",
            "version": "==0.12.4"
        },
        "typing-extensions": {
            "hashes": [
<<<<<<< HEAD
                "sha256:04e5ca0351e0f3f85c6853954072df659d0d13fac324d0072316b67d7794700d",
                "sha256:1a7ead55c7e559dd4dee8856e3a88b41225abfe1ce8df57b7c13915fe121ffb8"
            ],
            "markers": "python_version >= '3.8'",
            "version": "==4.12.2"
=======
                "sha256:83f085bd5ca59c80295fc2a82ab5dac679cbe02b9f33f7d83af68e241bea51b0",
                "sha256:c1f94d72897edaf4ce775bb7558d5b79d8126906a14ea5ed1635921406c0387a"
            ],
            "markers": "python_version >= '3.8'",
            "version": "==4.11.0"
>>>>>>> 70dba59b
        },
        "wrapt": {
            "hashes": [
                "sha256:01592f7b69b0e721146eed35f0e73f64d06c4caf449d630382863e1f1709150d",
                "sha256:09695a747c4af43a50425a45badebdb932d026d6e4d57b885e328f1294a14825",
                "sha256:115970769617c7d03d23ecfa08c174f29a9bbf8da08ded204702bc34b76658ab",
                "sha256:169ae1817e18a8ae3e10796b1e0c203e04d83ca487f64e7ddb22077eae9a1915",
                "sha256:16e5d269660b7217a7a53631df87900ee8937038fae6a3adb88411b108bb8f50",
                "sha256:17e978083c577ee724c8eeb0155ed96dd7a1e50b97f30c535da1c09cda0970c9",
                "sha256:1e3df5fd073559d32ad8cf6ee10d55e956ed794c130b24c57769416a13c37a60",
                "sha256:221eca686d29b2babd09007296816fe338e502a002c965b27737d108e2ce1832",
                "sha256:228533d82158a4d25de8b3703195d5c69bae5860010c75bd01f6ab393561ea22",
                "sha256:22c6ba8b141ec9b6e34beff8429bd03cd082987dd4831d288b2931fee6c34d29",
                "sha256:2522e09d2f8fc0f1db4aafdeebe84597c078cd7d70cc56b1bbc4887870b1f24c",
                "sha256:29c20ca9bab38759a1d8fb171ad17f7da5ec18855fc7aacd6c93edc83dbc9764",
                "sha256:29d70cbf5814bf91193cdac1ffc76240adfeb7c89a8070dc29e49674249542c2",
                "sha256:2e287347a241c3db125d58ec0c0c9f363fd7cbfdf2affc352c0f5bd4d0f0b799",
                "sha256:378021d27d168f6f09cf69eaaa9052c8ea48e103beb7d403fc978ad7d6dcdc3e",
                "sha256:399a64e99b3a327159e79cc20b6f0552e72e32bf6155d5521b0496cab26d1110",
                "sha256:3a7e40704f48038f5233b993d61ac3195beb748cfe8e8f4698349c5fecbe6280",
                "sha256:3b13c53d8629cced58bdee9ee3c3a4372097660dad7e8398b3f26267a942cb2e",
                "sha256:3ca9ab90a5d6fa91761a6151018819a9239b28c9cc2e8e1d679833bd0f5f939c",
                "sha256:3cf2fae5a9757491ed8756f580ece8312fea95e07be2b340ddef982a766a7ac7",
                "sha256:3ee64ab62c8fdc671c16b6d44bee12d598e0ad936b3a17e891404fd79f1f3d61",
                "sha256:4148753415a77f674a9f3ed372d68f9b6c0e83e6f2bcf91d3068462a40cb43cd",
                "sha256:4409bd44e5ffa1656bce5c8824155abc0e3151d07393c3434a28f812c5a123d0",
                "sha256:467ca88d704655f3e7429af2fa4649d602cb27ce289f26b833c207bf11d96830",
                "sha256:4c51ab4213d97f9e2287c5dd9f61fc44a2604be79246239ebadeae636b274596",
                "sha256:4e07ac0a4f44693bfc8df134b181268adfcdd7e73db9814901df3e051d9266fc",
                "sha256:4f31b53e611854ab300535f81038a83dbcd472814dd3a9970eeb201578df6262",
                "sha256:54be66645d5b2358b9294ff0349005789541ac9a4c3a10d60042685e2ea51ca0",
                "sha256:55d9cbee700697ae3a5a34045446d0890baada178fe6028604e8f2c9992470cb",
                "sha256:5816dee9ab69a18ca47a0d1d67086b2995910e11b7a0a2a2bae6e9ac63ac2828",
                "sha256:59ecece1b2b35d5fc6f1605d15e90d4342b0658b17158643e6a17b72e38da826",
                "sha256:5b3f2cef94b53f0d55d96c6309f1100110475c7b1fb907bc5f3fd2b0c940b238",
                "sha256:604dad6f6b34d767097b12a1ae84a128d899626c78e86e1180eff35d64f1a57d",
                "sha256:640fdfcb41865941c2fa4c0dfb9db6ab389d65e3266a464afeeff23f8f77fb24",
                "sha256:65586e7a33267e5725cf228c0f7b9e819ab60c0c88ccf9827c2e0526d43a1103",
                "sha256:6bb06bfe4c53f65d59bbe9101a8181c5e8dcde1ad0f778a4d502b599ebc213e6",
                "sha256:6d4950d0b5ebbe74ca549b2000474330988c88ae59a67b961e2cfdc18cd75003",
                "sha256:706bddba81c86330d92bbf080afef4a8c4f4fd86e0bc4a1975fac9b84c6758af",
                "sha256:76263e0c1207dfe9099805d1cf6147de05f638a598c8453cd8bb914aaf7520db",
                "sha256:77cd63017a8c35ead1a07f85c3ec4fa259bb2260332d69c6e9ae4c35b2c8e79f",
                "sha256:793c91e9c86d80850f2f40f1d3d5dce4f810f5aa6e5a80310fb8d32f5210f4df",
                "sha256:7d71ac38f1f178a8d3139e5560d95dabd4f894820a5627d0cd7535e9a255056a",
                "sha256:7e372d054af5b9652c7ba05fda93aec3bcb8f53dab21e61249c98a1596e48402",
                "sha256:8c9b972bc3dad5363f966912b8134b2ebfc1dc5a030e0835dc6c60f107390fe7",
                "sha256:969d518cc42be5f9f78fb7e6f42e51796e1ebce02219c93a03fcb29a7a3eb1e7",
                "sha256:a3461740b336424b836840f3568a56775e5fc988521cb6072aa3c3f2a589036c",
                "sha256:a3a15c874a1a30a9c4edb5ec55d96c1210f5974df51a6d69a367aace74378467",
                "sha256:a3fdde5f045de444875fa2c6822a1551dd03dcbb3a22fb52ded73744d7ebad55",
                "sha256:a7675ff09d87435b8f678d17e78211cb589ae805fd31579dc918e23c71710a6c",
                "sha256:a9a65f98a571083dc61419295aeb8d59170227227d4ba13d6d5b96a953a519aa",
                "sha256:b265aaab64dfb9db412ee315ff23f52f1986cf6e0989d719d90423baf4019d63",
                "sha256:b96bbcbf81ee9ee2e0c81a5f2a3bd0975a6dc0a6a9fc335f9b302a661999e3ed",
                "sha256:bdbb31db39b69d0f0e5ae83f99b8e28fa3ad7b7e05de6c5faa3cd52a4de20ef5",
                "sha256:c3f3c320272601223a036fecd942dd1258a15cebe88e18012cc88b2e6b813483",
                "sha256:c85b8fbd7c0e303a6d6e5731a7898f10e070dead30822b0481327dba74e7123c",
                "sha256:c939d2cc4015311e8aae68f52a6bc8e69c02b2c7166953fef9c1f06657aabdfc",
                "sha256:d6a866d5b8fc0f713440aafb9507f688f4d660c2f868093ae6cd0acb62d1a918",
                "sha256:d7c7e203e93f1eed57880f84505e7d2b4ece02e3ed7c6690ba90d0385f1a74b4",
                "sha256:d8d2fda2907c42ba3df720f0c7a704f36e09c586c8f7a4eed8b9db0e1d2fa79a",
                "sha256:db39f9065ed5b30081f8df71ced66cd29640b21e0091e2e5572ba0d70078f611",
                "sha256:db4772a9498023ce19f95b7aa86a8d94c8838269597361a986133373990be41f",
                "sha256:dd5dd67c074201664e4b80022128ef6eee8a007f2281d7099cd2114061af796a",
                "sha256:dfc2a91a23de91c9cedc9bc34742469ad7d1f177d4bf1a7a359af1adf9050e9b",
                "sha256:e5b450194731714cba9267e5c04e1f3622090c3ec43e1acba36744d92354da5e",
                "sha256:e7b324089cb59d700ed5cace6b39013f81473d1bf410da77a0d304ebadbc6eb9",
                "sha256:ea6041327840465f2450a1c8894a834a99aa4626a96f82547d9c042526eb1487",
                "sha256:eb72f906837cea3583fd9c91c6e286f8616360767703c837e7dfa1a70b123ad0",
                "sha256:f0b9edc564b1af9e9ac9cf932349136c74894ce2f699e00c1279b0fa5909d515",
                "sha256:f9e10c3bf07074377fbbff3d2b02d740c17602ce5d6c91455977bdb32fbbebe8",
                "sha256:fc43eb869c6baba54dda3264109354a5d0ea621c51ba945ff71308347f24a1c9"
            ],
            "markers": "python_version < '3.11'",
            "version": "==1.16.0rc1"
        }
    }
}<|MERGE_RESOLUTION|>--- conflicted
+++ resolved
@@ -1,11 +1,7 @@
 {
     "_meta": {
         "hash": {
-<<<<<<< HEAD
-            "sha256": "f08cf7d47bb9c290f4778741c6598d672dcceb0cd7ec8e4e70f5a5dbedce247f"
-=======
-            "sha256": "ba6897081039eda5c9d98823b2b14a3d8371f8a7cba9a8b99514a0eb61605fb2"
->>>>>>> 70dba59b
+            "sha256": "4a05fcd6ff09175ef16f51dcd849390599b4a474af803a07ce7cd59f1292fe61"
         },
         "pipfile-spec": 6,
         "requires": {
@@ -225,19 +221,11 @@
         },
         "griffe": {
             "hashes": [
-<<<<<<< HEAD
-                "sha256:f099461c02f016b6be4af386d5aa92b01fb4efe6c1c2c360dda9a5d0a863bb7f",
-                "sha256:f944c6ff7bd31cf76f264adcd6ab8f3d00a2f972ae5cc8db2d7b6dcffeff65a2"
-            ],
-            "markers": "python_version >= '3.8'",
-            "version": "==0.48.0"
-=======
-                "sha256:34aee1571042f9bf00529bc715de4516fb6f482b164e90d030300601009e0223",
-                "sha256:8a4471c469ba980b87c843f1168850ce39d0c1d0c7be140dca2480f76c8e5446"
-            ],
-            "markers": "python_version >= '3.8'",
-            "version": "==0.44.0"
->>>>>>> 70dba59b
+                "sha256:34461730c975a31c4ffa413bdad841f217a5d1a1c611b95f6110ed0f2b2fc04d",
+                "sha256:b5e2f249d86feaad1d3068b33b1c8c2ecf39cb870bf292f2af3a4311891a4835"
+            ],
+            "markers": "python_version >= '3.8'",
+            "version": "==0.39.0"
         },
         "idna": {
             "hashes": [
@@ -405,21 +393,12 @@
         },
         "mkdocs-material": {
             "hashes": [
-<<<<<<< HEAD
-                "sha256:3fd417dd42d679e3ba08b9e2d72cd8b8af142cc4a3969676ad6b00993dd182ec",
-                "sha256:fc070689c5250a180e9b9d79d8491ef9a3a7acb240db0728728d6c31eeb131d4"
-            ],
-            "index": "pypi",
-            "markers": "python_version >= '3.8'",
-            "version": "==9.5.30"
-=======
-                "sha256:7473e06e17e23af608a30ef583fdde8f36389dd3ef56b1d503eed54c89c9618c",
-                "sha256:ea96e150b6c95f5e4ffe47d78bb712c7bacdd91d2a0bec47f46b6fa0705a86ec"
-            ],
-            "index": "pypi",
-            "markers": "python_version >= '3.8'",
-            "version": "==9.5.19"
->>>>>>> 70dba59b
+                "sha256:635df543c01c25c412d6c22991872267723737d5a2f062490f33b2da1c013c6d",
+                "sha256:a5d62b73b3b74349e45472bfadc129c871dd2d4add68d84819580597b2f50d5d"
+            ],
+            "index": "pypi",
+            "markers": "python_version >= '3.8'",
+            "version": "==9.5.9"
         },
         "mkdocs-material-extensions": {
             "hashes": [
@@ -440,39 +419,21 @@
         },
         "mkdocstrings": {
             "hashes": [
-<<<<<<< HEAD
-                "sha256:5cf57ad7f61e8be3111a2458b4e49c2029c9cb35525393b179f9c916ca8042dc",
-                "sha256:9e2cda5e2e12db8bb98d21e3410f3f27f8faab685a24b03b06ba7daa5b92abfc"
-            ],
-            "index": "pypi",
-            "markers": "python_version >= '3.8'",
-            "version": "==0.25.2"
+                "sha256:222b1165be41257b494a9d29b14135d2b7ca43f38161d5b10caae03b87bd4f7e",
+                "sha256:f4908560c10f587326d8f5165d1908817b2e280bbf707607f601c996366a2264"
+            ],
+            "index": "pypi",
+            "markers": "python_version >= '3.8'",
+            "version": "==0.24.0"
         },
         "mkdocstrings-python": {
             "hashes": [
-                "sha256:8999acb8e2cb6ae5edb844ce1ed6a5fcc14285f85cfd9df374d9a0f0be8a40b6",
-                "sha256:bfb5e29acfc69c9177d2b11c18d3127d16e553b8da9bb6d184e428d54795600b"
-            ],
-            "index": "pypi",
-            "markers": "python_version >= '3.8'",
-            "version": "==1.10.7"
-=======
-                "sha256:066986b3fb5b9ef2d37c4417255a808f7e63b40ff8f67f6cab8054d903fbc91d",
-                "sha256:df1b63f26675fcde8c1b77e7ea996cd2f93220b148e06455428f676f5dc838f1"
-            ],
-            "index": "pypi",
-            "markers": "python_version >= '3.8'",
-            "version": "==0.25.0"
-        },
-        "mkdocstrings-python": {
-            "hashes": [
-                "sha256:71678fac657d4d2bb301eed4e4d2d91499c095fd1f8a90fa76422a87a5693828",
-                "sha256:ba833fbd9d178a4b9d5cb2553a4df06e51dc1f51e41559a4d2398c16a6f69ecc"
-            ],
-            "index": "pypi",
-            "markers": "python_version >= '3.8'",
-            "version": "==1.10.0"
->>>>>>> 70dba59b
+                "sha256:1488bddf50ee42c07d9a488dddc197f8e8999c2899687043ec5dd1643d057192",
+                "sha256:4209970cc90bec194568682a535848a8d8489516c6ed4adbe58bbc67b699ca9d"
+            ],
+            "index": "pypi",
+            "markers": "python_version >= '3.8'",
+            "version": "==1.8.0"
         },
         "mypy-extensions": {
             "hashes": [
@@ -484,19 +445,11 @@
         },
         "packaging": {
             "hashes": [
-<<<<<<< HEAD
-                "sha256:026ed72c8ed3fcce5bf8950572258698927fd1dbda10a5e981cdf0ac37f4f002",
-                "sha256:5b8f2217dbdbd2f7f384c41c628544e6d52f2d0f53c6d0c3ea61aa5d1d7ff124"
-            ],
-            "markers": "python_version >= '3.8'",
-            "version": "==24.1"
-=======
-                "sha256:2ddfb553fdf02fb784c234c7ba6ccc288296ceabec964ad2eae3777778130bc5",
-                "sha256:eb82c5e3e56209074766e6885bb04b8c38a0c015d0a30036ebe7ece34c9989e9"
-            ],
-            "markers": "python_version >= '3.7'",
-            "version": "==24.0"
->>>>>>> 70dba59b
+                "sha256:048fb0e9405036518eaaf48a55953c750c11e1a1b68e0dd1a9d62ed0c092cfc5",
+                "sha256:8c491190033a9af7e1d931d0b5dacc2ef47509b34dd0de67ed209b5203fc88c7"
+            ],
+            "markers": "python_version >= '3.7'",
+            "version": "==23.2"
         },
         "paginate": {
             "hashes": [
@@ -514,19 +467,11 @@
         },
         "platformdirs": {
             "hashes": [
-<<<<<<< HEAD
-                "sha256:2d7a1657e36a80ea911db832a8a6ece5ee53d8de21edd5cc5879af6530b1bfee",
-                "sha256:38b7b51f512eed9e84a22788b4bce1de17c0adb134d6becb09836e37d8654cd3"
-            ],
-            "markers": "python_version >= '3.8'",
-            "version": "==4.2.2"
-=======
-                "sha256:031cd18d4ec63ec53e82dceaac0417d218a6863f7745dfcc9efe7793b7039bdf",
-                "sha256:17d5a1161b3fd67b390023cb2d3b026bbd40abde6fdb052dfbd3a29c3ba22ee1"
-            ],
-            "markers": "python_version >= '3.8'",
-            "version": "==4.2.1"
->>>>>>> 70dba59b
+                "sha256:0614df2a2f37e1a662acbd8e2b25b92ccf8632929bc6d43467e17fe89c75e068",
+                "sha256:ef0cc731df711022c174543cb70a9b5bd22e5a9337c8624ef2c2ceb8ddad8768"
+            ],
+            "markers": "python_version >= '3.8'",
+            "version": "==4.2.0"
         },
         "pygments": {
             "hashes": [
@@ -547,19 +492,11 @@
         },
         "pymdown-extensions": {
             "hashes": [
-<<<<<<< HEAD
-                "sha256:6ff740bcd99ec4172a938970d42b96128bdc9d4b9bcad72494f29921dc69b753",
-                "sha256:d323f7e90d83c86113ee78f3fe62fc9dee5f56b54d912660703ea1816fed5626"
-            ],
-            "markers": "python_version >= '3.8'",
-            "version": "==10.9"
-=======
-                "sha256:3ab1db5c9e21728dabf75192d71471f8e50f216627e9a1fa9535ecb0231b9940",
-                "sha256:f938326115884f48c6059c67377c46cf631c733ef3629b6eed1349989d1b30cb"
-            ],
-            "markers": "python_version >= '3.8'",
-            "version": "==10.8.1"
->>>>>>> 70dba59b
+                "sha256:6ca215bc57bc12bf32b414887a68b810637d039124ed9b2e5bd3325cbb2c050c",
+                "sha256:c0d64d5cf62566f59e6b2b690a4095c931107c250a8c8e1351c1de5f6b036deb"
+            ],
+            "markers": "python_version >= '3.8'",
+            "version": "==10.7"
         },
         "python-dateutil": {
             "hashes": [
@@ -639,187 +576,102 @@
         },
         "regex": {
             "hashes": [
-<<<<<<< HEAD
-                "sha256:01b689e887f612610c869421241e075c02f2e3d1ae93a037cb14f88ab6a8934c",
-                "sha256:04ce29e2c5fedf296b1a1b0acc1724ba93a36fb14031f3abfb7abda2806c1535",
-                "sha256:0ffe3f9d430cd37d8fa5632ff6fb36d5b24818c5c986893063b4e5bdb84cdf24",
-                "sha256:18300a1d78cf1290fa583cd8b7cde26ecb73e9f5916690cf9d42de569c89b1ce",
-                "sha256:185e029368d6f89f36e526764cf12bf8d6f0e3a2a7737da625a76f594bdfcbfc",
-                "sha256:19c65b00d42804e3fbea9708f0937d157e53429a39b7c61253ff15670ff62cb5",
-                "sha256:228b0d3f567fafa0633aee87f08b9276c7062da9616931382993c03808bb68ce",
-                "sha256:23acc72f0f4e1a9e6e9843d6328177ae3074b4182167e34119ec7233dfeccf53",
-                "sha256:25419b70ba00a16abc90ee5fce061228206173231f004437730b67ac77323f0d",
-                "sha256:2dfbb8baf8ba2c2b9aa2807f44ed272f0913eeeba002478c4577b8d29cde215c",
-                "sha256:2f1baff13cc2521bea83ab2528e7a80cbe0ebb2c6f0bfad15be7da3aed443908",
-                "sha256:33e2614a7ce627f0cdf2ad104797d1f68342d967de3695678c0cb84f530709f8",
-                "sha256:3426de3b91d1bc73249042742f45c2148803c111d1175b283270177fdf669024",
-                "sha256:382281306e3adaaa7b8b9ebbb3ffb43358a7bbf585fa93821300a418bb975281",
-                "sha256:3d974d24edb231446f708c455fd08f94c41c1ff4f04bcf06e5f36df5ef50b95a",
-                "sha256:3f3b6ca8eae6d6c75a6cff525c8530c60e909a71a15e1b731723233331de4169",
-                "sha256:3fac296f99283ac232d8125be932c5cd7644084a30748fda013028c815ba3364",
-                "sha256:416c0e4f56308f34cdb18c3f59849479dde5b19febdcd6e6fa4d04b6c31c9faa",
-                "sha256:438d9f0f4bc64e8dea78274caa5af971ceff0f8771e1a2333620969936ba10be",
-                "sha256:43affe33137fcd679bdae93fb25924979517e011f9dea99163f80b82eadc7e53",
-                "sha256:44fc61b99035fd9b3b9453f1713234e5a7c92a04f3577252b45feefe1b327759",
-                "sha256:45104baae8b9f67569f0f1dca5e1f1ed77a54ae1cd8b0b07aba89272710db61e",
-                "sha256:4fdd1384619f406ad9037fe6b6eaa3de2749e2e12084abc80169e8e075377d3b",
-                "sha256:538d30cd96ed7d1416d3956f94d54e426a8daf7c14527f6e0d6d425fcb4cca52",
-                "sha256:558a57cfc32adcf19d3f791f62b5ff564922942e389e3cfdb538a23d65a6b610",
-                "sha256:5eefee9bfe23f6df09ffb6dfb23809f4d74a78acef004aa904dc7c88b9944b05",
-                "sha256:64bd50cf16bcc54b274e20235bf8edbb64184a30e1e53873ff8d444e7ac656b2",
-                "sha256:65fd3d2e228cae024c411c5ccdffae4c315271eee4a8b839291f84f796b34eca",
-                "sha256:66b4c0731a5c81921e938dcf1a88e978264e26e6ac4ec96a4d21ae0354581ae0",
-                "sha256:68a8f8c046c6466ac61a36b65bb2395c74451df2ffb8458492ef49900efed293",
-                "sha256:6a1141a1dcc32904c47f6846b040275c6e5de0bf73f17d7a409035d55b76f289",
-                "sha256:6b9fc7e9cc983e75e2518496ba1afc524227c163e43d706688a6bb9eca41617e",
-                "sha256:6f51f9556785e5a203713f5efd9c085b4a45aecd2a42573e2b5041881b588d1f",
-                "sha256:7214477bf9bd195894cf24005b1e7b496f46833337b5dedb7b2a6e33f66d962c",
-                "sha256:731fcd76bbdbf225e2eb85b7c38da9633ad3073822f5ab32379381e8c3c12e94",
-                "sha256:74007a5b25b7a678459f06559504f1eec2f0f17bca218c9d56f6a0a12bfffdad",
-                "sha256:7a5486ca56c8869070a966321d5ab416ff0f83f30e0e2da1ab48815c8d165d46",
-                "sha256:7c479f5ae937ec9985ecaf42e2e10631551d909f203e31308c12d703922742f9",
-                "sha256:7df9ea48641da022c2a3c9c641650cd09f0cd15e8908bf931ad538f5ca7919c9",
-                "sha256:7e37e809b9303ec3a179085415cb5f418ecf65ec98cdfe34f6a078b46ef823ee",
-                "sha256:80c811cfcb5c331237d9bad3bea2c391114588cf4131707e84d9493064d267f9",
-                "sha256:836d3cc225b3e8a943d0b02633fb2f28a66e281290302a79df0e1eaa984ff7c1",
-                "sha256:84c312cdf839e8b579f504afcd7b65f35d60b6285d892b19adea16355e8343c9",
-                "sha256:86b17ba823ea76256b1885652e3a141a99a5c4422f4a869189db328321b73799",
-                "sha256:871e3ab2838fbcb4e0865a6e01233975df3a15e6fce93b6f99d75cacbd9862d1",
-                "sha256:88ecc3afd7e776967fa16c80f974cb79399ee8dc6c96423321d6f7d4b881c92b",
-                "sha256:8bc593dcce679206b60a538c302d03c29b18e3d862609317cb560e18b66d10cf",
-                "sha256:8fd5afd101dcf86a270d254364e0e8dddedebe6bd1ab9d5f732f274fa00499a5",
-                "sha256:945352286a541406f99b2655c973852da7911b3f4264e010218bbc1cc73168f2",
-                "sha256:973335b1624859cb0e52f96062a28aa18f3a5fc77a96e4a3d6d76e29811a0e6e",
-                "sha256:994448ee01864501912abf2bad9203bffc34158e80fe8bfb5b031f4f8e16da51",
-                "sha256:9cfd009eed1a46b27c14039ad5bbc5e71b6367c5b2e6d5f5da0ea91600817506",
-                "sha256:a2ec4419a3fe6cf8a4795752596dfe0adb4aea40d3683a132bae9c30b81e8d73",
-                "sha256:a4997716674d36a82eab3e86f8fa77080a5d8d96a389a61ea1d0e3a94a582cf7",
-                "sha256:a512eed9dfd4117110b1881ba9a59b31433caed0c4101b361f768e7bcbaf93c5",
-                "sha256:a82465ebbc9b1c5c50738536fdfa7cab639a261a99b469c9d4c7dcbb2b3f1e57",
-                "sha256:ae2757ace61bc4061b69af19e4689fa4416e1a04840f33b441034202b5cd02d4",
-                "sha256:b16582783f44fbca6fcf46f61347340c787d7530d88b4d590a397a47583f31dd",
-                "sha256:ba2537ef2163db9e6ccdbeb6f6424282ae4dea43177402152c67ef869cf3978b",
-                "sha256:bf7a89eef64b5455835f5ed30254ec19bf41f7541cd94f266ab7cbd463f00c41",
-                "sha256:c0abb5e4e8ce71a61d9446040c1e86d4e6d23f9097275c5bd49ed978755ff0fe",
-                "sha256:c414cbda77dbf13c3bc88b073a1a9f375c7b0cb5e115e15d4b73ec3a2fbc6f59",
-                "sha256:c51edc3541e11fbe83f0c4d9412ef6c79f664a3745fab261457e84465ec9d5a8",
-                "sha256:c5e69fd3eb0b409432b537fe3c6f44ac089c458ab6b78dcec14478422879ec5f",
-                "sha256:c918b7a1e26b4ab40409820ddccc5d49871a82329640f5005f73572d5eaa9b5e",
-                "sha256:c9bb87fdf2ab2370f21e4d5636e5317775e5d51ff32ebff2cf389f71b9b13750",
-                "sha256:ca5b2028c2f7af4e13fb9fc29b28d0ce767c38c7facdf64f6c2cd040413055f1",
-                "sha256:d0a07763776188b4db4c9c7fb1b8c494049f84659bb387b71c73bbc07f189e96",
-                "sha256:d33a0021893ede5969876052796165bab6006559ab845fd7b515a30abdd990dc",
-                "sha256:d55588cba7553f0b6ec33130bc3e114b355570b45785cebdc9daed8c637dd440",
-                "sha256:dac8e84fff5d27420f3c1e879ce9929108e873667ec87e0c8eeb413a5311adfe",
-                "sha256:eaef80eac3b4cfbdd6de53c6e108b4c534c21ae055d1dbea2de6b3b8ff3def38",
-                "sha256:eb462f0e346fcf41a901a126b50f8781e9a474d3927930f3490f38a6e73b6950",
-                "sha256:eb563dd3aea54c797adf513eeec819c4213d7dbfc311874eb4fd28d10f2ff0f2",
-                "sha256:f273674b445bcb6e4409bf8d1be67bc4b58e8b46fd0d560055d515b8830063cd",
-                "sha256:f6442f0f0ff81775eaa5b05af8a0ffa1dda36e9cf6ec1e0d3d245e8564b684ce",
-                "sha256:fb168b5924bef397b5ba13aabd8cf5df7d3d93f10218d7b925e360d436863f66",
-                "sha256:fbf8c2f00904eaf63ff37718eb13acf8e178cb940520e47b2f05027f5bb34ce3",
-                "sha256:fe4ebef608553aff8deb845c7f4f1d0740ff76fa672c011cc0bacb2a00fbde86"
-            ],
-            "markers": "python_version >= '3.8'",
-            "version": "==2024.7.24"
-=======
-                "sha256:00169caa125f35d1bca6045d65a662af0202704489fada95346cfa092ec23f39",
-                "sha256:03576e3a423d19dda13e55598f0fd507b5d660d42c51b02df4e0d97824fdcae3",
-                "sha256:03e68f44340528111067cecf12721c3df4811c67268b897fbe695c95f860ac42",
-                "sha256:0534b034fba6101611968fae8e856c1698da97ce2efb5c2b895fc8b9e23a5834",
-                "sha256:08dea89f859c3df48a440dbdcd7b7155bc675f2fa2ec8c521d02dc69e877db70",
-                "sha256:0a38d151e2cdd66d16dab550c22f9521ba79761423b87c01dae0a6e9add79c0d",
-                "sha256:0c8290b44d8b0af4e77048646c10c6e3aa583c1ca67f3b5ffb6e06cf0c6f0f89",
-                "sha256:10188fe732dec829c7acca7422cdd1bf57d853c7199d5a9e96bb4d40db239c73",
-                "sha256:1210365faba7c2150451eb78ec5687871c796b0f1fa701bfd2a4a25420482d26",
-                "sha256:12f6a3f2f58bb7344751919a1876ee1b976fe08b9ffccb4bbea66f26af6017b9",
-                "sha256:159dc4e59a159cb8e4e8f8961eb1fa5d58f93cb1acd1701d8aff38d45e1a84a6",
-                "sha256:20b7a68444f536365af42a75ccecb7ab41a896a04acf58432db9e206f4e525d6",
-                "sha256:23cff1b267038501b179ccbbd74a821ac4a7192a1852d1d558e562b507d46013",
-                "sha256:2c72608e70f053643437bd2be0608f7f1c46d4022e4104d76826f0839199347a",
-                "sha256:3399dd8a7495bbb2bacd59b84840eef9057826c664472e86c91d675d007137f5",
-                "sha256:34422d5a69a60b7e9a07a690094e824b66f5ddc662a5fc600d65b7c174a05f04",
-                "sha256:370c68dc5570b394cbaadff50e64d705f64debed30573e5c313c360689b6aadc",
-                "sha256:3a1018e97aeb24e4f939afcd88211ace472ba566efc5bdf53fd8fd7f41fa7170",
-                "sha256:3d5ac5234fb5053850d79dd8eb1015cb0d7d9ed951fa37aa9e6249a19aa4f336",
-                "sha256:4313ab9bf6a81206c8ac28fdfcddc0435299dc88cad12cc6305fd0e78b81f9e4",
-                "sha256:445ca8d3c5a01309633a0c9db57150312a181146315693273e35d936472df912",
-                "sha256:479595a4fbe9ed8f8f72c59717e8cf222da2e4c07b6ae5b65411e6302af9708e",
-                "sha256:4918fd5f8b43aa7ec031e0fef1ee02deb80b6afd49c85f0790be1dc4ce34cb50",
-                "sha256:4aba818dcc7263852aabb172ec27b71d2abca02a593b95fa79351b2774eb1d2b",
-                "sha256:4e819a806420bc010489f4e741b3036071aba209f2e0989d4750b08b12a9343f",
-                "sha256:4facc913e10bdba42ec0aee76d029aedda628161a7ce4116b16680a0413f658a",
-                "sha256:549c3584993772e25f02d0656ac48abdda73169fe347263948cf2b1cead622f3",
-                "sha256:5c02fcd2bf45162280613d2e4a1ca3ac558ff921ae4e308ecb307650d3a6ee51",
-                "sha256:5f580c651a72b75c39e311343fe6875d6f58cf51c471a97f15a938d9fe4e0d37",
-                "sha256:62120ed0de69b3649cc68e2965376048793f466c5a6c4370fb27c16c1beac22d",
-                "sha256:6295004b2dd37b0835ea5c14a33e00e8cfa3c4add4d587b77287825f3418d310",
-                "sha256:65436dce9fdc0aeeb0a0effe0839cb3d6a05f45aa45a4d9f9c60989beca78b9c",
-                "sha256:684008ec44ad275832a5a152f6e764bbe1914bea10968017b6feaecdad5736e0",
-                "sha256:684e52023aec43bdf0250e843e1fdd6febbe831bd9d52da72333fa201aaa2335",
-                "sha256:6cc38067209354e16c5609b66285af17a2863a47585bcf75285cab33d4c3b8df",
-                "sha256:6f2f017c5be19984fbbf55f8af6caba25e62c71293213f044da3ada7091a4455",
-                "sha256:743deffdf3b3481da32e8a96887e2aa945ec6685af1cfe2bcc292638c9ba2f48",
-                "sha256:7571f19f4a3fd00af9341c7801d1ad1967fc9c3f5e62402683047e7166b9f2b4",
-                "sha256:7731728b6568fc286d86745f27f07266de49603a6fdc4d19c87e8c247be452af",
-                "sha256:785c071c982dce54d44ea0b79cd6dfafddeccdd98cfa5f7b86ef69b381b457d9",
-                "sha256:78fddb22b9ef810b63ef341c9fcf6455232d97cfe03938cbc29e2672c436670e",
-                "sha256:7bb966fdd9217e53abf824f437a5a2d643a38d4fd5fd0ca711b9da683d452969",
-                "sha256:7cbc5d9e8a1781e7be17da67b92580d6ce4dcef5819c1b1b89f49d9678cc278c",
-                "sha256:803b8905b52de78b173d3c1e83df0efb929621e7b7c5766c0843704d5332682f",
-                "sha256:80b696e8972b81edf0af2a259e1b2a4a661f818fae22e5fa4fa1a995fb4a40fd",
-                "sha256:81500ed5af2090b4a9157a59dbc89873a25c33db1bb9a8cf123837dcc9765047",
-                "sha256:89ec7f2c08937421bbbb8b48c54096fa4f88347946d4747021ad85f1b3021b3c",
-                "sha256:8ba6745440b9a27336443b0c285d705ce73adb9ec90e2f2004c64d95ab5a7598",
-                "sha256:8c91e1763696c0eb66340c4df98623c2d4e77d0746b8f8f2bee2c6883fd1fe18",
-                "sha256:8d015604ee6204e76569d2f44e5a210728fa917115bef0d102f4107e622b08d5",
-                "sha256:8d1f86f3f4e2388aa3310b50694ac44daefbd1681def26b4519bd050a398dc5a",
-                "sha256:8f83b6fd3dc3ba94d2b22717f9c8b8512354fd95221ac661784df2769ea9bba9",
-                "sha256:8fc6976a3395fe4d1fbeb984adaa8ec652a1e12f36b56ec8c236e5117b585427",
-                "sha256:904c883cf10a975b02ab3478bce652f0f5346a2c28d0a8521d97bb23c323cc8b",
-                "sha256:911742856ce98d879acbea33fcc03c1d8dc1106234c5e7d068932c945db209c0",
-                "sha256:91797b98f5e34b6a49f54be33f72e2fb658018ae532be2f79f7c63b4ae225145",
-                "sha256:95399831a206211d6bc40224af1c635cb8790ddd5c7493e0bd03b85711076a53",
-                "sha256:956b58d692f235cfbf5b4f3abd6d99bf102f161ccfe20d2fd0904f51c72c4c66",
-                "sha256:98c1165f3809ce7774f05cb74e5408cd3aa93ee8573ae959a97a53db3ca3180d",
-                "sha256:9ab40412f8cd6f615bfedea40c8bf0407d41bf83b96f6fc9ff34976d6b7037fd",
-                "sha256:9df1bfef97db938469ef0a7354b2d591a2d438bc497b2c489471bec0e6baf7c4",
-                "sha256:a01fe2305e6232ef3e8f40bfc0f0f3a04def9aab514910fa4203bafbc0bb4682",
-                "sha256:a70b51f55fd954d1f194271695821dd62054d949efd6368d8be64edd37f55c86",
-                "sha256:a7ccdd1c4a3472a7533b0a7aa9ee34c9a2bef859ba86deec07aff2ad7e0c3b94",
-                "sha256:b340cccad138ecb363324aa26893963dcabb02bb25e440ebdf42e30963f1a4e0",
-                "sha256:b74586dd0b039c62416034f811d7ee62810174bb70dffcca6439f5236249eb09",
-                "sha256:b9d320b3bf82a39f248769fc7f188e00f93526cc0fe739cfa197868633d44701",
-                "sha256:ba2336d6548dee3117520545cfe44dc28a250aa091f8281d28804aa8d707d93d",
-                "sha256:ba8122e3bb94ecda29a8de4cf889f600171424ea586847aa92c334772d200331",
-                "sha256:bd727ad276bb91928879f3aa6396c9a1d34e5e180dce40578421a691eeb77f47",
-                "sha256:c21fc21a4c7480479d12fd8e679b699f744f76bb05f53a1d14182b31f55aac76",
-                "sha256:c2d0e7cbb6341e830adcbfa2479fdeebbfbb328f11edd6b5675674e7a1e37730",
-                "sha256:c2ef6f7990b6e8758fe48ad08f7e2f66c8f11dc66e24093304b87cae9037bb4a",
-                "sha256:c4ed75ea6892a56896d78f11006161eea52c45a14994794bcfa1654430984b22",
-                "sha256:cccc79a9be9b64c881f18305a7c715ba199e471a3973faeb7ba84172abb3f317",
-                "sha256:d0800631e565c47520aaa04ae38b96abc5196fe8b4aa9bd864445bd2b5848a7a",
-                "sha256:d2da13568eff02b30fd54fccd1e042a70fe920d816616fda4bf54ec705668d81",
-                "sha256:d61ae114d2a2311f61d90c2ef1358518e8f05eafda76eaf9c772a077e0b465ec",
-                "sha256:d83c2bc678453646f1a18f8db1e927a2d3f4935031b9ad8a76e56760461105dd",
-                "sha256:dd5acc0a7d38fdc7a3a6fd3ad14c880819008ecb3379626e56b163165162cc46",
-                "sha256:df79012ebf6f4efb8d307b1328226aef24ca446b3ff8d0e30202d7ebcb977a8c",
-                "sha256:e0a2df336d1135a0b3a67f3bbf78a75f69562c1199ed9935372b82215cddd6e2",
-                "sha256:e2f142b45c6fed48166faeb4303b4b58c9fcd827da63f4cf0a123c3480ae11fb",
-                "sha256:e697e1c0238133589e00c244a8b676bc2cfc3ab4961318d902040d099fec7483",
-                "sha256:e757d475953269fbf4b441207bb7dbdd1c43180711b6208e129b637792ac0b93",
-                "sha256:e87ab229332ceb127a165612d839ab87795972102cb9830e5f12b8c9a5c1b508",
-                "sha256:ea355eb43b11764cf799dda62c658c4d2fdb16af41f59bb1ccfec517b60bcb07",
-                "sha256:ec7e0043b91115f427998febaa2beb82c82df708168b35ece3accb610b91fac1",
-                "sha256:eeaa0b5328b785abc344acc6241cffde50dc394a0644a968add75fcefe15b9d4",
-                "sha256:f2d80a6749724b37853ece57988b39c4e79d2b5fe2869a86e8aeae3bbeef9eb0",
-                "sha256:fa454d26f2e87ad661c4f0c5a5fe4cf6aab1e307d1b94f16ffdfcb089ba685c0",
-                "sha256:fb83cc090eac63c006871fd24db5e30a1f282faa46328572661c0a24a2323a08",
-                "sha256:fd80d1280d473500d8086d104962a82d77bfbf2b118053824b7be28cd5a79ea5"
-            ],
-            "markers": "python_version >= '3.7'",
-            "version": "==2024.4.16"
->>>>>>> 70dba59b
+                "sha256:0694219a1d54336fd0445ea382d49d36882415c0134ee1e8332afd1529f0baa5",
+                "sha256:086dd15e9435b393ae06f96ab69ab2d333f5d65cbe65ca5a3ef0ec9564dfe770",
+                "sha256:094ba386bb5c01e54e14434d4caabf6583334090865b23ef58e0424a6286d3dc",
+                "sha256:09da66917262d9481c719599116c7dc0c321ffcec4b1f510c4f8a066f8768105",
+                "sha256:0ecf44ddf9171cd7566ef1768047f6e66975788258b1c6c6ca78098b95cf9a3d",
+                "sha256:0fda75704357805eb953a3ee15a2b240694a9a514548cd49b3c5124b4e2ad01b",
+                "sha256:11a963f8e25ab5c61348d090bf1b07f1953929c13bd2309a0662e9ff680763c9",
+                "sha256:150c39f5b964e4d7dba46a7962a088fbc91f06e606f023ce57bb347a3b2d4630",
+                "sha256:1b9d811f72210fa9306aeb88385b8f8bcef0dfbf3873410413c00aa94c56c2b6",
+                "sha256:1e0eabac536b4cc7f57a5f3d095bfa557860ab912f25965e08fe1545e2ed8b4c",
+                "sha256:22a86d9fff2009302c440b9d799ef2fe322416d2d58fc124b926aa89365ec482",
+                "sha256:22f3470f7524b6da61e2020672df2f3063676aff444db1daa283c2ea4ed259d6",
+                "sha256:263ef5cc10979837f243950637fffb06e8daed7f1ac1e39d5910fd29929e489a",
+                "sha256:283fc8eed679758de38fe493b7d7d84a198b558942b03f017b1f94dda8efae80",
+                "sha256:29171aa128da69afdf4bde412d5bedc335f2ca8fcfe4489038577d05f16181e5",
+                "sha256:298dc6354d414bc921581be85695d18912bea163a8b23cac9a2562bbcd5088b1",
+                "sha256:2aae8101919e8aa05ecfe6322b278f41ce2994c4a430303c4cd163fef746e04f",
+                "sha256:2f4e475a80ecbd15896a976aa0b386c5525d0ed34d5c600b6d3ebac0a67c7ddf",
+                "sha256:34e4af5b27232f68042aa40a91c3b9bb4da0eeb31b7632e0091afc4310afe6cb",
+                "sha256:37f8e93a81fc5e5bd8db7e10e62dc64261bcd88f8d7e6640aaebe9bc180d9ce2",
+                "sha256:3a17d3ede18f9cedcbe23d2daa8a2cd6f59fe2bf082c567e43083bba3fb00347",
+                "sha256:3b1de218d5375cd6ac4b5493e0b9f3df2be331e86520f23382f216c137913d20",
+                "sha256:43f7cd5754d02a56ae4ebb91b33461dc67be8e3e0153f593c509e21d219c5060",
+                "sha256:4558410b7a5607a645e9804a3e9dd509af12fb72b9825b13791a37cd417d73a5",
+                "sha256:4719bb05094d7d8563a450cf8738d2e1061420f79cfcc1fa7f0a44744c4d8f73",
+                "sha256:4bfc2b16e3ba8850e0e262467275dd4d62f0d045e0e9eda2bc65078c0110a11f",
+                "sha256:518440c991f514331f4850a63560321f833979d145d7d81186dbe2f19e27ae3d",
+                "sha256:51f4b32f793812714fd5307222a7f77e739b9bc566dc94a18126aba3b92b98a3",
+                "sha256:531ac6cf22b53e0696f8e1d56ce2396311254eb806111ddd3922c9d937151dae",
+                "sha256:5cd05d0f57846d8ba4b71d9c00f6f37d6b97d5e5ef8b3c3840426a475c8f70f4",
+                "sha256:5dd58946bce44b53b06d94aa95560d0b243eb2fe64227cba50017a8d8b3cd3e2",
+                "sha256:60080bb3d8617d96f0fb7e19796384cc2467447ef1c491694850ebd3670bc457",
+                "sha256:636ba0a77de609d6510235b7f0e77ec494d2657108f777e8765efc060094c98c",
+                "sha256:67d3ccfc590e5e7197750fcb3a2915b416a53e2de847a728cfa60141054123d4",
+                "sha256:68191f80a9bad283432385961d9efe09d783bcd36ed35a60fb1ff3f1ec2efe87",
+                "sha256:7502534e55c7c36c0978c91ba6f61703faf7ce733715ca48f499d3dbbd7657e0",
+                "sha256:7aa47c2e9ea33a4a2a05f40fcd3ea36d73853a2aae7b4feab6fc85f8bf2c9704",
+                "sha256:7d2af3f6b8419661a0c421584cfe8aaec1c0e435ce7e47ee2a97e344b98f794f",
+                "sha256:7e316026cc1095f2a3e8cc012822c99f413b702eaa2ca5408a513609488cb62f",
+                "sha256:88ad44e220e22b63b0f8f81f007e8abbb92874d8ced66f32571ef8beb0643b2b",
+                "sha256:88d1f7bef20c721359d8675f7d9f8e414ec5003d8f642fdfd8087777ff7f94b5",
+                "sha256:89723d2112697feaa320c9d351e5f5e7b841e83f8b143dba8e2d2b5f04e10923",
+                "sha256:8a0ccf52bb37d1a700375a6b395bff5dd15c50acb745f7db30415bae3c2b0715",
+                "sha256:8c2c19dae8a3eb0ea45a8448356ed561be843b13cbc34b840922ddf565498c1c",
+                "sha256:905466ad1702ed4acfd67a902af50b8db1feeb9781436372261808df7a2a7bca",
+                "sha256:9852b76ab558e45b20bf1893b59af64a28bd3820b0c2efc80e0a70a4a3ea51c1",
+                "sha256:98a2636994f943b871786c9e82bfe7883ecdaba2ef5df54e1450fa9869d1f756",
+                "sha256:9aa1a67bbf0f957bbe096375887b2505f5d8ae16bf04488e8b0f334c36e31360",
+                "sha256:9eda5f7a50141291beda3edd00abc2d4a5b16c29c92daf8d5bd76934150f3edc",
+                "sha256:a6d1047952c0b8104a1d371f88f4ab62e6275567d4458c1e26e9627ad489b445",
+                "sha256:a9b6d73353f777630626f403b0652055ebfe8ff142a44ec2cf18ae470395766e",
+                "sha256:a9cc99d6946d750eb75827cb53c4371b8b0fe89c733a94b1573c9dd16ea6c9e4",
+                "sha256:ad83e7545b4ab69216cef4cc47e344d19622e28aabec61574b20257c65466d6a",
+                "sha256:b014333bd0217ad3d54c143de9d4b9a3ca1c5a29a6d0d554952ea071cff0f1f8",
+                "sha256:b43523d7bc2abd757119dbfb38af91b5735eea45537ec6ec3a5ec3f9562a1c53",
+                "sha256:b521dcecebc5b978b447f0f69b5b7f3840eac454862270406a39837ffae4e697",
+                "sha256:b77e27b79448e34c2c51c09836033056a0547aa360c45eeeb67803da7b0eedaf",
+                "sha256:b7a635871143661feccce3979e1727c4e094f2bdfd3ec4b90dfd4f16f571a87a",
+                "sha256:b7fca9205b59c1a3d5031f7e64ed627a1074730a51c2a80e97653e3e9fa0d415",
+                "sha256:ba1b30765a55acf15dce3f364e4928b80858fa8f979ad41f862358939bdd1f2f",
+                "sha256:ba99d8077424501b9616b43a2d208095746fb1284fc5ba490139651f971d39d9",
+                "sha256:c25a8ad70e716f96e13a637802813f65d8a6760ef48672aa3502f4c24ea8b400",
+                "sha256:c3c4a78615b7762740531c27cf46e2f388d8d727d0c0c739e72048beb26c8a9d",
+                "sha256:c40281f7d70baf6e0db0c2f7472b31609f5bc2748fe7275ea65a0b4601d9b392",
+                "sha256:c7ad32824b7f02bb3c9f80306d405a1d9b7bb89362d68b3c5a9be53836caebdb",
+                "sha256:cb3fe77aec8f1995611f966d0c656fdce398317f850d0e6e7aebdfe61f40e1cd",
+                "sha256:cc038b2d8b1470364b1888a98fd22d616fba2b6309c5b5f181ad4483e0017861",
+                "sha256:cc37b9aeebab425f11f27e5e9e6cf580be7206c6582a64467a14dda211abc232",
+                "sha256:cc6bb9aa69aacf0f6032c307da718f61a40cf970849e471254e0e91c56ffca95",
+                "sha256:d126361607b33c4eb7b36debc173bf25d7805847346dd4d99b5499e1fef52bc7",
+                "sha256:d15b274f9e15b1a0b7a45d2ac86d1f634d983ca40d6b886721626c47a400bf39",
+                "sha256:d166eafc19f4718df38887b2bbe1467a4f74a9830e8605089ea7a30dd4da8887",
+                "sha256:d498eea3f581fbe1b34b59c697512a8baef88212f92e4c7830fcc1499f5b45a5",
+                "sha256:d6f7e255e5fa94642a0724e35406e6cb7001c09d476ab5fce002f652b36d0c39",
+                "sha256:d78bd484930c1da2b9679290a41cdb25cc127d783768a0369d6b449e72f88beb",
+                "sha256:d865984b3f71f6d0af64d0d88f5733521698f6c16f445bb09ce746c92c97c586",
+                "sha256:d902a43085a308cef32c0d3aea962524b725403fd9373dea18110904003bac97",
+                "sha256:d94a1db462d5690ebf6ae86d11c5e420042b9898af5dcf278bd97d6bda065423",
+                "sha256:da695d75ac97cb1cd725adac136d25ca687da4536154cdc2815f576e4da11c69",
+                "sha256:db2a0b1857f18b11e3b0e54ddfefc96af46b0896fb678c85f63fb8c37518b3e7",
+                "sha256:df26481f0c7a3f8739fecb3e81bc9da3fcfae34d6c094563b9d4670b047312e1",
+                "sha256:e14b73607d6231f3cc4622809c196b540a6a44e903bcfad940779c80dffa7be7",
+                "sha256:e2610e9406d3b0073636a3a2e80db05a02f0c3169b5632022b4e81c0364bcda5",
+                "sha256:e692296c4cc2873967771345a876bcfc1c547e8dd695c6b89342488b0ea55cd8",
+                "sha256:e693e233ac92ba83a87024e1d32b5f9ab15ca55ddd916d878146f4e3406b5c91",
+                "sha256:e81469f7d01efed9b53740aedd26085f20d49da65f9c1f41e822a33992cb1590",
+                "sha256:e8c7e08bb566de4faaf11984af13f6bcf6a08f327b13631d41d62592681d24fe",
+                "sha256:ed19b3a05ae0c97dd8f75a5d8f21f7723a8c33bbc555da6bbe1f96c470139d3c",
+                "sha256:efb2d82f33b2212898f1659fb1c2e9ac30493ac41e4d53123da374c3b5541e64",
+                "sha256:f44dd4d68697559d007462b0a3a1d9acd61d97072b71f6d1968daef26bc744bd",
+                "sha256:f72cbae7f6b01591f90814250e636065850c5926751af02bb48da94dfced7baa",
+                "sha256:f7bc09bc9c29ebead055bcba136a67378f03d66bf359e87d0f7c759d6d4ffa31",
+                "sha256:ff100b203092af77d1a5a7abe085b3506b7eaaf9abf65b73b7d6905b6cb76988"
+            ],
+            "markers": "python_version >= '3.7'",
+            "version": "==2023.12.25"
         },
         "requests": {
             "hashes": [
@@ -840,69 +692,36 @@
         },
         "ruff": {
             "hashes": [
-<<<<<<< HEAD
-                "sha256:07fc80bbb61e42b3b23b10fda6a2a0f5a067f810180a3760c5ef1b456c21b9db",
-                "sha256:10f2204b9a613988e3484194c2c9e96a22079206b22b787605c255f130db5ed7",
-                "sha256:10f973d521d910e5f9c72ab27e409e839089f955be8a4c8826601a6323a89753",
-                "sha256:13a1768b0691619822ae6d446132dbdfd568b700ecd3652b20d4e8bc1e498f78",
-                "sha256:2331d2b051dc77a289a653fcc6a42cce357087c5975738157cd966590b18b5e1",
-                "sha256:50e9651578b629baec3d1513b2534de0ac7ed7753e1382272b8d609997e27e83",
-                "sha256:59c3d110970001dfa494bcd95478e62286c751126dfb15c3c46e7915fc49694f",
-                "sha256:769e5a51df61e07e887b81e6f039e7ed3573316ab7dd9f635c5afaa310e4030e",
-                "sha256:8874a9df7766cb956b218a0a239e0a5d23d9e843e4da1e113ae1d27ee420877a",
-                "sha256:9e3ab684ad403a9ed1226894c32c3ab9c2e0718440f6f50c7c5829932bc9e054",
-                "sha256:a7c0083febdec17571455903b184a10026603a1de078428ba155e7ce9358c5f6",
-                "sha256:ad1b20e66a44057c326168437d680a2166c177c939346b19c0d6b08a62a37589",
-                "sha256:b9de9a6e49f7d529decd09381c0860c3f82fa0b0ea00ea78409b785d2308a567",
-                "sha256:cbf5d818553add7511c38b05532d94a407f499d1a76ebb0cad0374e32bc67202",
-                "sha256:e089371c67892a73b6bb1525608e89a2aca1b77b5440acf7a71dda5dac958f9e",
-                "sha256:fa4dafe3fe66d90e2e2b63fa1591dd6e3f090ca2128daa0be33db894e6c18648",
-                "sha256:fa9773c6c00f4958f73b317bc0fd125295110c3776089f6ef318f4b775f0abe4"
-            ],
-            "index": "pypi",
-            "markers": "python_version >= '3.7'",
-            "version": "==0.4.7"
+                "sha256:0034d5b6323e6e8fe91b2a1e55b02d92d0b582d2953a2b37a67a2d7dedbb7acc",
+                "sha256:00a818e2db63659570403e44383ab03c529c2b9678ba4ba6c105af7854008105",
+                "sha256:0a725823cb2a3f08ee743a534cb6935727d9e47409e4ad72c10a3faf042ad5ba",
+                "sha256:13471684694d41ae0f1e8e3a7497e14cd57ccb7dd72ae08d56a159d6c9c3e30e",
+                "sha256:3b42b5d8677cd0c72b99fcaf068ffc62abb5a19e71b4a3b9cfa50658a0af02f1",
+                "sha256:6b95ac9ce49b4fb390634d46d6ece32ace3acdd52814671ccaf20b7f60adb232",
+                "sha256:7022d66366d6fded4ba3889f73cd791c2d5621b2ccf34befc752cb0df70f5fad",
+                "sha256:a11567e20ea39d1f51aebd778685582d4c56ccb082c1161ffc10f79bebe6df35",
+                "sha256:be60592f9d218b52f03384d1325efa9d3b41e4c4d55ea022cd548547cc42cd2b",
+                "sha256:c92db7101ef5bfc18e96777ed7bc7c822d545fa5977e90a585accac43d22f18a",
+                "sha256:dc586724a95b7d980aa17f671e173df00f0a2eef23f8babbeee663229a938fec",
+                "sha256:dd81b911d28925e7e8b323e8d06951554655021df8dd4ac3045d7212ac4ba080",
+                "sha256:e3affdcbc2afb6f5bd0eb3130139ceedc5e3f28d206fe49f63073cb9e65988e0",
+                "sha256:e5cb5526d69bb9143c2e4d2a115d08ffca3d8e0fddc84925a7b54931c96f5c02",
+                "sha256:efababa8e12330aa94a53e90a81eb6e2d55f348bc2e71adbf17d9cad23c03ee6",
+                "sha256:f3ef052283da7dec1987bba8d8733051c2325654641dfe5877a4022108098683",
+                "sha256:fbd2288890b88e8aab4499e55148805b58ec711053588cc2f0196a44f6e3d855"
+            ],
+            "index": "pypi",
+            "markers": "python_version >= '3.7'",
+            "version": "==0.2.1"
         },
         "setuptools": {
             "hashes": [
-                "sha256:5a03e1860cf56bb6ef48ce186b0e557fdba433237481a9a625176c2831be15d1",
-                "sha256:8d243eff56d095e5817f796ede6ae32941278f542e0f941867cc05ae52b162ec"
-            ],
-            "index": "pypi",
-            "markers": "python_version >= '3.8'",
-            "version": "==72.1.0"
-=======
-                "sha256:0926cefb57fc5fced629603fbd1a23d458b25418681d96823992ba975f050c2b",
-                "sha256:1c859f294f8633889e7d77de228b203eb0e9a03071b72b5989d89a0cf98ee262",
-                "sha256:2c6e37f2e3cd74496a74af9a4fa67b547ab3ca137688c484749189bf3a686ceb",
-                "sha256:2d9ef6231e3fbdc0b8c72404a1a0c46fd0dcea84efca83beb4681c318ea6a953",
-                "sha256:6e68d248ed688b9d69fd4d18737edcbb79c98b251bba5a2b031ce2470224bdf9",
-                "sha256:9485f54a7189e6f7433e0058cf8581bee45c31a25cd69009d2a040d1bd4bfaef",
-                "sha256:a1eaf03d87e6a7cd5e661d36d8c6e874693cb9bc3049d110bc9a97b350680c43",
-                "sha256:b34510141e393519a47f2d7b8216fec747ea1f2c81e85f076e9f2910588d4b64",
-                "sha256:b90506f3d6d1f41f43f9b7b5ff845aeefabed6d2494307bc7b178360a8805252",
-                "sha256:b92f03b4aa9fa23e1799b40f15f8b95cdc418782a567d6c43def65e1bbb7f1cf",
-                "sha256:baa27d9d72a94574d250f42b7640b3bd2edc4c58ac8ac2778a8c82374bb27984",
-                "sha256:c7d391e5936af5c9e252743d767c564670dc3889aff460d35c518ee76e4b26d7",
-                "sha256:d2921ac03ce1383e360e8a95442ffb0d757a6a7ddd9a5be68561a671e0e5807e",
-                "sha256:d592116cdbb65f8b1b7e2a2b48297eb865f6bdc20641879aa9d7b9c11d86db79",
-                "sha256:eec8d185fe193ad053eda3a6be23069e0c8ba8c5d20bc5ace6e3b9e37d246d3f",
-                "sha256:efd703a5975ac1998c2cc5e9494e13b28f31e66c616b0a76e206de2562e0843c",
-                "sha256:f1ee41580bff1a651339eb3337c20c12f4037f6110a36ae4a2d864c52e5ef954"
-            ],
-            "index": "pypi",
-            "markers": "python_version >= '3.7'",
-            "version": "==0.4.1"
-        },
-        "setuptools": {
-            "hashes": [
-                "sha256:6c1fccdac05a97e598fb0ae3bbed5904ccb317337a51139dcd51453611bbb987",
-                "sha256:c636ac361bc47580504644275c9ad802c50415c7522212252c033bd15f301f32"
-            ],
-            "index": "pypi",
-            "markers": "python_version >= '3.8'",
-            "version": "==69.5.1"
->>>>>>> 70dba59b
+                "sha256:385eb4edd9c9d5c17540511303e39a147ce2fc04bc55289c322b9e5904fe2c05",
+                "sha256:be1af57fc409f93647f2e8e4573a142ed38724b8cdd389706a867bb4efcf1e78"
+            ],
+            "index": "pypi",
+            "markers": "python_version >= '3.8'",
+            "version": "==69.0.3"
         },
         "six": {
             "hashes": [
@@ -930,35 +749,19 @@
         },
         "typing-extensions": {
             "hashes": [
-<<<<<<< HEAD
-                "sha256:04e5ca0351e0f3f85c6853954072df659d0d13fac324d0072316b67d7794700d",
-                "sha256:1a7ead55c7e559dd4dee8856e3a88b41225abfe1ce8df57b7c13915fe121ffb8"
+                "sha256:23478f88c37f27d76ac8aee6c905017a143b0b1b886c3c9f66bc2fd94f9f5783",
+                "sha256:af72aea155e91adfc61c3ae9e0e342dbc0cba726d6cba4b6c72c1f34e47291cd"
             ],
             "markers": "python_version < '3.11'",
-            "version": "==4.12.2"
+            "version": "==4.9.0"
         },
         "urllib3": {
             "hashes": [
-                "sha256:a448b2f64d686155468037e1ace9f2d2199776e17f0a46610480d311f73e3472",
-                "sha256:dd505485549a7a552833da5e6063639d0d177c04f23bc3864e41e5dc5f612168"
-            ],
-            "markers": "python_version >= '3.8'",
-            "version": "==2.2.2"
-=======
-                "sha256:83f085bd5ca59c80295fc2a82ab5dac679cbe02b9f33f7d83af68e241bea51b0",
-                "sha256:c1f94d72897edaf4ce775bb7558d5b79d8126906a14ea5ed1635921406c0387a"
-            ],
-            "markers": "python_version < '3.11'",
-            "version": "==4.11.0"
-        },
-        "urllib3": {
-            "hashes": [
-                "sha256:450b20ec296a467077128bff42b73080516e71b56ff59a60a02bef2232c4fa9d",
-                "sha256:d0570876c61ab9e520d776c38acbbb5b05a776d3f9ff98a5c8fd5162a444cf19"
-            ],
-            "markers": "python_version >= '3.8'",
-            "version": "==2.2.1"
->>>>>>> 70dba59b
+                "sha256:051d961ad0c62a94e50ecf1af379c3aba230c66c710493493560c0c223c49f20",
+                "sha256:ce3711610ddce217e6d113a2732fafad960a03fd0318c91faa79481e35c11224"
+            ],
+            "markers": "python_version >= '3.8'",
+            "version": "==2.2.0"
         },
         "watchdog": {
             "hashes": [
@@ -1117,71 +920,37 @@
         },
         "mypy": {
             "hashes": [
-<<<<<<< HEAD
-                "sha256:0624bdb940255d2dd24e829d99a13cfeb72e4e9031f9492148f410ed30bcab54",
-                "sha256:0bc71d1fb27a428139dd78621953effe0d208aed9857cb08d002280b0422003a",
-                "sha256:0bd53faf56de9643336aeea1c925012837432b5faf1701ccca7fde70166ccf72",
-                "sha256:11965c2f571ded6239977b14deebd3f4c3abd9a92398712d6da3a772974fad69",
-                "sha256:1a81cf05975fd61aec5ae16501a091cfb9f605dc3e3c878c0da32f250b74760b",
-                "sha256:2684d3f693073ab89d76da8e3921883019ea8a3ec20fa5d8ecca6a2db4c54bbe",
-                "sha256:2c63350af88f43a66d3dfeeeb8d77af34a4f07d760b9eb3a8697f0386c7590b4",
-                "sha256:45df906e8b6804ef4b666af29a87ad9f5921aad091c79cc38e12198e220beabd",
-                "sha256:4c956b49c5d865394d62941b109728c5c596a415e9c5b2be663dd26a1ff07bc0",
-                "sha256:64f4a90e3ea07f590c5bcf9029035cf0efeae5ba8be511a8caada1a4893f5525",
-                "sha256:749fd3213916f1751fff995fccf20c6195cae941dc968f3aaadf9bb4e430e5a2",
-                "sha256:79c07eb282cb457473add5052b63925e5cc97dfab9812ee65a7c7ab5e3cb551c",
-                "sha256:7b6343d338390bb946d449677726edf60102a1c96079b4f002dedff375953fc5",
-                "sha256:886c9dbecc87b9516eff294541bf7f3655722bf22bb898ee06985cd7269898de",
-                "sha256:a2b43895a0f8154df6519706d9bca8280cda52d3d9d1514b2d9c3e26792a0b74",
-                "sha256:a32fc80b63de4b5b3e65f4be82b4cfa362a46702672aa6a0f443b4689af7008c",
-                "sha256:a707ec1527ffcdd1c784d0924bf5cb15cd7f22683b919668a04d2b9c34549d2e",
-                "sha256:a831671bad47186603872a3abc19634f3011d7f83b083762c942442d51c58d58",
-                "sha256:b639dce63a0b19085213ec5fdd8cffd1d81988f47a2dec7100e93564f3e8fb3b",
-                "sha256:b868d3bcff720dd7217c383474008ddabaf048fad8d78ed948bb4b624870a417",
-                "sha256:c1952f5ea8a5a959b05ed5f16452fddadbaae48b5d39235ab4c3fc444d5fd411",
-                "sha256:d44be7551689d9d47b7abc27c71257adfdb53f03880841a5db15ddb22dc63edb",
-                "sha256:e1e30dc3bfa4e157e53c1d17a0dad20f89dc433393e7702b813c10e200843b03",
-                "sha256:e4fe9f4e5e521b458d8feb52547f4bade7ef8c93238dfb5bbc790d9ff2d770ca",
-                "sha256:f39918a50f74dc5969807dcfaecafa804fa7f90c9d60506835036cc1bc891dc8",
-                "sha256:f404a0b069709f18bbdb702eb3dcfe51910602995de00bd39cea3050b5772d08",
-                "sha256:fca4a60e1dd9fd0193ae0067eaeeb962f2d79e0d9f0f66223a0682f26ffcc809"
-            ],
-            "index": "pypi",
-            "markers": "python_version >= '3.8'",
-            "version": "==1.11.1"
-=======
-                "sha256:075cbf81f3e134eadaf247de187bd604748171d6b79736fa9b6c9685b4083061",
-                "sha256:12b6bfc1b1a66095ab413160a6e520e1dc076a28f3e22f7fb25ba3b000b4ef99",
-                "sha256:1ec404a7cbe9fc0e92cb0e67f55ce0c025014e26d33e54d9e506a0f2d07fe5de",
-                "sha256:28d0e038361b45f099cc086d9dd99c15ff14d0188f44ac883010e172ce86c38a",
-                "sha256:2b0695d605ddcd3eb2f736cd8b4e388288c21e7de85001e9f85df9187f2b50f9",
-                "sha256:3236a4c8f535a0631f85f5fcdffba71c7feeef76a6002fcba7c1a8e57c8be1ec",
-                "sha256:3be66771aa5c97602f382230165b856c231d1277c511c9a8dd058be4784472e1",
-                "sha256:3d087fcbec056c4ee34974da493a826ce316947485cef3901f511848e687c131",
-                "sha256:3f298531bca95ff615b6e9f2fc0333aae27fa48052903a0ac90215021cdcfa4f",
-                "sha256:4a2b5cdbb5dd35aa08ea9114436e0d79aceb2f38e32c21684dcf8e24e1e92821",
-                "sha256:4cf18f9d0efa1b16478c4c129eabec36148032575391095f73cae2e722fcf9d5",
-                "sha256:8b2cbaca148d0754a54d44121b5825ae71868c7592a53b7292eeb0f3fdae95ee",
-                "sha256:8f55583b12156c399dce2df7d16f8a5095291354f1e839c252ec6c0611e86e2e",
-                "sha256:92f93b21c0fe73dc00abf91022234c79d793318b8a96faac147cd579c1671746",
-                "sha256:9e36fb078cce9904c7989b9693e41cb9711e0600139ce3970c6ef814b6ebc2b2",
-                "sha256:9fd50226364cd2737351c79807775136b0abe084433b55b2e29181a4c3c878c0",
-                "sha256:a781f6ad4bab20eef8b65174a57e5203f4be627b46291f4589879bf4e257b97b",
-                "sha256:a87dbfa85971e8d59c9cc1fcf534efe664d8949e4c0b6b44e8ca548e746a8d53",
-                "sha256:b808e12113505b97d9023b0b5e0c0705a90571c6feefc6f215c1df9381256e30",
-                "sha256:bc6ac273b23c6b82da3bb25f4136c4fd42665f17f2cd850771cb600bdd2ebeda",
-                "sha256:cd777b780312ddb135bceb9bc8722a73ec95e042f911cc279e2ec3c667076051",
-                "sha256:da1cbf08fb3b851ab3b9523a884c232774008267b1f83371ace57f412fe308c2",
-                "sha256:e22e1527dc3d4aa94311d246b59e47f6455b8729f4968765ac1eacf9a4760bc7",
-                "sha256:f8c083976eb530019175aabadb60921e73b4f45736760826aa1689dda8208aee",
-                "sha256:f90cff89eea89273727d8783fef5d4a934be2fdca11b47def50cf5d311aff727",
-                "sha256:fa7ef5244615a2523b56c034becde4e9e3f9b034854c93639adb667ec9ec2976",
-                "sha256:fcfc70599efde5c67862a07a1aaf50e55bce629ace26bb19dc17cece5dd31ca4"
-            ],
-            "index": "pypi",
-            "markers": "python_version >= '3.8'",
-            "version": "==1.10.0"
->>>>>>> 70dba59b
+                "sha256:028cf9f2cae89e202d7b6593cd98db6759379f17a319b5faf4f9978d7084cdc6",
+                "sha256:2afecd6354bbfb6e0160f4e4ad9ba6e4e003b767dd80d85516e71f2e955ab50d",
+                "sha256:2b5b6c721bd4aabaadead3a5e6fa85c11c6c795e0c81a7215776ef8afc66de02",
+                "sha256:42419861b43e6962a649068a61f4a4839205a3ef525b858377a960b9e2de6e0d",
+                "sha256:42c6680d256ab35637ef88891c6bd02514ccb7e1122133ac96055ff458f93fc3",
+                "sha256:485a8942f671120f76afffff70f259e1cd0f0cfe08f81c05d8816d958d4577d3",
+                "sha256:4c886c6cce2d070bd7df4ec4a05a13ee20c0aa60cb587e8d1265b6c03cf91da3",
+                "sha256:4e6d97288757e1ddba10dd9549ac27982e3e74a49d8d0179fc14d4365c7add66",
+                "sha256:4ef4be7baf08a203170f29e89d79064463b7fc7a0908b9d0d5114e8009c3a259",
+                "sha256:51720c776d148bad2372ca21ca29256ed483aa9a4cdefefcef49006dff2a6835",
+                "sha256:52825b01f5c4c1c4eb0db253ec09c7aa17e1a7304d247c48b6f3599ef40db8bd",
+                "sha256:538fd81bb5e430cc1381a443971c0475582ff9f434c16cd46d2c66763ce85d9d",
+                "sha256:5c1538c38584029352878a0466f03a8ee7547d7bd9f641f57a0f3017a7c905b8",
+                "sha256:6ff8b244d7085a0b425b56d327b480c3b29cafbd2eff27316a004f9a7391ae07",
+                "sha256:7178def594014aa6c35a8ff411cf37d682f428b3b5617ca79029d8ae72f5402b",
+                "sha256:720a5ca70e136b675af3af63db533c1c8c9181314d207568bbe79051f122669e",
+                "sha256:7f1478736fcebb90f97e40aff11a5f253af890c845ee0c850fe80aa060a267c6",
+                "sha256:855fe27b80375e5c5878492f0729540db47b186509c98dae341254c8f45f42ae",
+                "sha256:8963b83d53ee733a6e4196954502b33567ad07dfd74851f32be18eb932fb1cb9",
+                "sha256:9261ed810972061388918c83c3f5cd46079d875026ba97380f3e3978a72f503d",
+                "sha256:99b00bc72855812a60d253420d8a2eae839b0afa4938f09f4d2aa9bb4654263a",
+                "sha256:ab3c84fa13c04aeeeabb2a7f67a25ef5d77ac9d6486ff33ded762ef353aa5592",
+                "sha256:afe3fe972c645b4632c563d3f3eff1cdca2fa058f730df2b93a35e3b0c538218",
+                "sha256:d19c413b3c07cbecf1f991e2221746b0d2a9410b59cb3f4fb9557f0365a1a817",
+                "sha256:df9824ac11deaf007443e7ed2a4a26bebff98d2bc43c6da21b2b64185da011c4",
+                "sha256:e46f44b54ebddbeedbd3d5b289a893219065ef805d95094d16a0af6630f5d410",
+                "sha256:f5ac9a4eeb1ec0f1ccdc6f326bcdb464de5f80eb07fb38b5ddd7b0de6bc61e55"
+            ],
+            "index": "pypi",
+            "markers": "python_version >= '3.8'",
+            "version": "==1.8.0"
         },
         "mypy-extensions": {
             "hashes": [
@@ -1242,19 +1011,11 @@
         },
         "typing-extensions": {
             "hashes": [
-<<<<<<< HEAD
-                "sha256:04e5ca0351e0f3f85c6853954072df659d0d13fac324d0072316b67d7794700d",
-                "sha256:1a7ead55c7e559dd4dee8856e3a88b41225abfe1ce8df57b7c13915fe121ffb8"
-            ],
-            "markers": "python_version >= '3.8'",
-            "version": "==4.12.2"
-=======
-                "sha256:83f085bd5ca59c80295fc2a82ab5dac679cbe02b9f33f7d83af68e241bea51b0",
-                "sha256:c1f94d72897edaf4ce775bb7558d5b79d8126906a14ea5ed1635921406c0387a"
-            ],
-            "markers": "python_version >= '3.8'",
-            "version": "==4.11.0"
->>>>>>> 70dba59b
+                "sha256:23478f88c37f27d76ac8aee6c905017a143b0b1b886c3c9f66bc2fd94f9f5783",
+                "sha256:af72aea155e91adfc61c3ae9e0e342dbc0cba726d6cba4b6c72c1f34e47291cd"
+            ],
+            "markers": "python_version >= '3.8'",
+            "version": "==4.9.0"
         },
         "wrapt": {
             "hashes": [
