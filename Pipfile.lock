--- conflicted
+++ resolved
@@ -179,19 +179,12 @@
         },
         "platformdirs": {
             "hashes": [
-<<<<<<< HEAD
+
                 "sha256:b45696dab2d7cc691a3226759c0d3b00c47c8b6e293d96f6436f733303f77f6d",
                 "sha256:d7c24979f292f916dc9cbf8648319032f551ea8c49a4c9bf2fb556a02070ec1d"
             ],
             "markers": "python_version >= '3.7'",
             "version": "==3.10.0"
-=======
-                "sha256:1b42b450ad933e981d56e59f1b97495428c9bd60698baab9f3eb3d00d5822421",
-                "sha256:ad8291ae0ae5072f66c16945166cb11c63394c7a3ad1b1bc9828ca3162da8c2f"
-            ],
-            "markers": "python_version >= '3.7'",
-            "version": "==3.9.1"
->>>>>>> 6ac469f5
         },
         "pygments": {
             "hashes": [
@@ -450,19 +443,12 @@
         },
         "platformdirs": {
             "hashes": [
-<<<<<<< HEAD
+
                 "sha256:b45696dab2d7cc691a3226759c0d3b00c47c8b6e293d96f6436f733303f77f6d",
                 "sha256:d7c24979f292f916dc9cbf8648319032f551ea8c49a4c9bf2fb556a02070ec1d"
             ],
             "markers": "python_version >= '3.7'",
             "version": "==3.10.0"
-=======
-                "sha256:1b42b450ad933e981d56e59f1b97495428c9bd60698baab9f3eb3d00d5822421",
-                "sha256:ad8291ae0ae5072f66c16945166cb11c63394c7a3ad1b1bc9828ca3162da8c2f"
-            ],
-            "markers": "python_version >= '3.7'",
-            "version": "==3.9.1"
->>>>>>> 6ac469f5
         },
         "pylint": {
             "hashes": [
@@ -490,19 +476,11 @@
         },
         "tomlkit": {
             "hashes": [
-<<<<<<< HEAD
                 "sha256:38e1ff8edb991273ec9f6181244a6a391ac30e9f5098e7535640ea6be97a7c86",
                 "sha256:712cbd236609acc6a3e2e97253dfc52d4c2082982a88f61b640ecf0817eab899"
             ],
             "markers": "python_version >= '3.7'",
             "version": "==0.12.1"
-=======
-                "sha256:8c726c4c202bdb148667835f68d68780b9a003a9ec34167b6c673b38eff2a171",
-                "sha256:9330fc7faa1db67b541b28e62018c17d20be733177d290a13b24c62d1614e0c3"
-            ],
-            "markers": "python_version >= '3.7'",
-            "version": "==0.11.8"
->>>>>>> 6ac469f5
         },
         "typing-extensions": {
             "hashes": [
