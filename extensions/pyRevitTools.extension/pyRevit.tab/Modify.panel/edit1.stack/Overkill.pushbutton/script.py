"""Deletes the lines overlapped by other lines (similar to AutoCAD Overkill)"""

#pylint: disable=E0401,C0103
import math
from collections import namedtuple

from pyrevit.framework import List
from pyrevit import revit, DB
from pyrevit import forms
from pyrevit import script


__authors__ = ["tylerk", "{{author}}"]

logger = script.get_logger()
output = script.get_output()

# configs
POINT_RESOLUTION = '{:.4f}'
DIRECTION_RESOLUTION = '{:.2f}'
OFFSET_RESOLUTION = '{:.4f}'


CurvePoint = namedtuple('CurvePoint', ['x', 'y', 'cid'])


class LinearCurveGroup(object):
    supported_geoms = (DB.Line)

    def __init__(self, curve, include_style=False):
        self.points = set()
        # calculate cgroup parameters
        p1 = curve.GeometryCurve.GetEndPoint(0)
        p2 = curve.GeometryCurve.GetEndPoint(1)
        # get the direction vector
        self.dir_x, self.dir_y = self.get_direction(curve)
        # calc curve offset from cgroup
        self.dir_offset = self.get_offset(p1, p2)
        # get curve weight
        self.weight = self.get_weight(curve) if include_style else None
        # create curve group identity
        # identity is a tuple (dir_x, dir_y, dir_offset, weight)
        self.cgroup_id = (self.dir_x, self.dir_y, self.dir_offset, self.weight)

        # set cgroup boundary
        self.dir_cid = curve.Id.IntegerValue
        self.add_points([
            self.get_point(p1.X, p1.Y),
            self.get_point(p2.X, p2.Y),
        ])

        # prepare a list for overlapping curves
        self.bounded = set()

    def __repr__(self):
        return '<%s max=%s, min=%s points=%s id(dir=[%s,%s],offset=%s,weight=%s)>' % (
            self.__class__.__name__,
            self.max_point,
            self.min_point,
            len(self.points),
            self.dir_x,
            self.dir_y,
            self.dir_offset,
            self.weight)

    @staticmethod
    def shortest_dist(x1, y1, x2, y2, x0, y0):
        # https://en.wikipedia.org/wiki/Distance_from_a_point_to_a_line
        # line passes thru (x1, y1), (x2, y2)
        # point is (x0, y0)
        return (
            abs(x0*(y2-y1) - y0*(x2-x1) + x2*y1 - y2*x1) /
            math.sqrt((y2-y1)**2 + (x2-x1)**2)
        )

    @staticmethod
    def is_inside(min_cpoint, max_cpoint, cpoint):
        x_range = max_cpoint.x - min_cpoint.x
        y_range = max_cpoint.y - min_cpoint.y
        if x_range == 0.0:
            return min_cpoint.y <= cpoint.y <= max_cpoint.y
        elif y_range == 0.0:
            return min_cpoint.x <= cpoint.x <= max_cpoint.x
        else:
            xr = LinearCurveGroup.get_float((cpoint.x - min_cpoint.x) / x_range)
            yr = LinearCurveGroup.get_float((cpoint.y - min_cpoint.y) / y_range)
            return xr == yr

    @staticmethod
    def get_style_weight(curve):
        graphic_style_cat = curve.LineStyle.GraphicsStyleCategory
        graphic_style_type = curve.LineStyle.GraphicsStyleType
        return graphic_style_cat.GetLineWeight(graphic_style_type)

    @staticmethod
    def get_float(float_value, res=POINT_RESOLUTION):
        return float(res.format(float_value))

    @property
    def max_point(self):
        return max(self.points, key=lambda p: p.x + p.y)

    @property
    def min_point(self):
        return min(self.points, key=lambda p: p.x + p.y)

    def get_point(self, x, y):
        return CurvePoint(x=LinearCurveGroup.get_float(x, res=POINT_RESOLUTION),
                          y=LinearCurveGroup.get_float(y, res=POINT_RESOLUTION),
                          cid=self.dir_cid)

    def get_direction(self, curve):
        dir_x, dir_y = \
            curve.GeometryCurve.Direction.X, curve.GeometryCurve.Direction.Y
        # unify the direction
        if (dir_x <= 0.0 and dir_y <= 0.0) \
                or (dir_x > 0.0 and dir_y < 0.0):
            dir_x, dir_y = -dir_x, -dir_y
        # make sure there are no -0.0
        dir_x = 0.0 if dir_x == 0.0 else dir_x
        dir_y = 0.0 if dir_y == 0.0 else dir_y
        # bring direction within tolerance
        return LinearCurveGroup.get_float(dir_x, res=DIRECTION_RESOLUTION), \
            LinearCurveGroup.get_float(dir_y, res=DIRECTION_RESOLUTION)

    def get_offset(self, p1, p2):
        dir_offset = \
            LinearCurveGroup.shortest_dist(
                LinearCurveGroup.get_float(p1.X, res=POINT_RESOLUTION),
                LinearCurveGroup.get_float(p1.Y, res=POINT_RESOLUTION),
                LinearCurveGroup.get_float(p2.X, res=POINT_RESOLUTION),
                LinearCurveGroup.get_float(p2.Y, res=POINT_RESOLUTION),
                self.dir_x, self.dir_y)
        return LinearCurveGroup.get_float(dir_offset, res=OFFSET_RESOLUTION)

    def get_weight(self, curve):
        return LinearCurveGroup.get_style_weight(curve)

    def add_points(self, curve_points):
        for curve_point in curve_points:
            if isinstance(curve_point, CurvePoint):
                self.points.add(curve_point)

    def merge(self, cgroup):
        if isinstance(cgroup, LinearCurveGroup):
            # and any of the points is inside the bounds of this curve group
            for cgroup_point in cgroup.points:
                if LinearCurveGroup.is_inside(
                        self.min_point, self.max_point, cgroup_point):
                    self.add_points(cgroup.points)
                    return True
        return False

    def overkill(self, doc=None):
        bounded_curve_ids = set()
        if doc and len(self.points) > 2:
            # extend the root curve to cover the full cgroup
            root_curve = doc.GetElement(DB.ElementId(self.dir_cid))
            min_dpoint = self.min_point
            max_dpoint = self.max_point
            # create new geometry
            curve_z = root_curve.GeometryCurve.GetEndPoint(0).Z
            min_point = DB.XYZ(min_dpoint.x, min_dpoint.y, curve_z)
            max_point = DB.XYZ(max_dpoint.x, max_dpoint.y, curve_z)
            reset_dir_curve = False
            try:
                geom_curve = DB.Line.CreateBound(min_point, max_point)
                root_curve.SetGeometryCurve(geom_curve, overrideJoins=True)
                reset_dir_curve = True
            except Exception as set_ex:
                logger.debug('Failed re-setting root curve | %s', set_ex)
            # now delete the overlapping lines
            if reset_dir_curve:
                bounded_curve_ids = \
                    {x.cid for x in self.points if x.cid != self.dir_cid}
                if bounded_curve_ids:
                    bounded_curve_ids = \
                        [DB.ElementId(x) for x in bounded_curve_ids]
                    doc.Delete(List[DB.ElementId](bounded_curve_ids))
        return len(bounded_curve_ids)


CURVE_GROUP_TYPES = [
    LinearCurveGroup,
]


class CurveGroupCollection(object):
    def __init__(self, include_style=False):
        self.curve_groups = []
        self._include_style = include_style

    def __iter__(self):
        return iter(self.curve_groups)

    def merge(self, cgroup):
        matching_cgroups = \
            [x for x in self.curve_groups if x.cgroup_id == cgroup.cgroup_id]
        if matching_cgroups:
            first_matching = matching_cgroups[0]
            matching_cgroups.remove(first_matching)
            if matching_cgroups:
                for matching_cgroup in matching_cgroups:
                    cgroup.merge(matching_cgroup)
                    self.curve_groups.remove(matching_cgroup)
            return first_matching.merge(cgroup)

    def extend(self, curve_element):
        for cgroup_type in CURVE_GROUP_TYPES:
            if isinstance(curve_element.GeometryCurve,
                          cgroup_type.supported_geoms):
                cgroup = cgroup_type(curve_element,
                                     include_style=self._include_style)
                if not self.merge(cgroup):
                    self.curve_groups.append(cgroup)
                return True


def filter_curves(elements, view_specific=None):
    """Filter given curves for view specific."""
    filtered_elements = \
        revit.query.get_elements_by_class(DB.CurveElement, elements=elements) \
            if elements else []
    if view_specific is None:
        return filtered_elements
    else:
        return [x for x in filtered_elements if x.ViewSpecific == view_specific]


def ask_for_curve_type():
    # ask user for options and process
    options = ['All Lines', 'Detail Lines', 'Model Lines']
    switches = {'Consider Line Weights': True}
    selected_option, switches = \
        forms.CommandSwitchWindow.show(
            options,
            switches=switches,
            message='Pick overkill option:'
            )

    return (selected_option, switches['Consider Line Weights'])


def ask_consider_weight():
    # ask user for options and process
    return True


<<<<<<< HEAD
    # filter to leave only Lines.
    detline_collector = \
        [x for x in detline_collector if isinstance(l.GeometryCurve, DB.Line)]

=======
def overkill_curves(curve_elements,
                    view_specific=None,
                    include_style=True):
>>>>>>> af4ff045
    # collect comparison info on each detail-lines geomtery
    cgroup_collection = CurveGroupCollection(include_style=include_style)
    for curve_element in filter_curves(curve_elements,
                                       view_specific=view_specific):
        cgroup_collection.extend(curve_element)

    del_count = 0
    with revit.Transaction('Overkill', swallow_errors=True):
        # process linear curve group
        for cgroup in cgroup_collection:
            del_count += cgroup.overkill(doc=revit.doc)

    if del_count > 0:
        forms.alert('{} lines were removed.'.format(del_count))
    else:
        forms.alert('Pretty clean! No lines were removed.')


selected_curves = filter_curves(revit.get_selection())
if selected_curves:
    overkill_curves(selected_curves, include_style=ask_consider_weight())
else:
    selected_opt, incl_style = ask_for_curve_type()

    if selected_opt == 'All Lines':
        view_spec = None
    elif selected_opt == 'Model/Symbolic Lines':
        view_spec = False
    elif selected_opt == 'Detail Lines':
        view_spec = True

    if selected_opt:
        # collect all detail-lines in active view
        curve_collector = \
            revit.query.get_elements_by_class(DB.CurveElement,
                                            view_id=revit.active_view.Id)
        overkill_curves(list(curve_collector),
                        view_specific=view_spec,
                        include_style=incl_style)
<|MERGE_RESOLUTION|>--- conflicted
+++ resolved
@@ -246,16 +246,9 @@
     return True
 
 
-<<<<<<< HEAD
-    # filter to leave only Lines.
-    detline_collector = \
-        [x for x in detline_collector if isinstance(l.GeometryCurve, DB.Line)]
-
-=======
 def overkill_curves(curve_elements,
                     view_specific=None,
                     include_style=True):
->>>>>>> af4ff045
     # collect comparison info on each detail-lines geomtery
     cgroup_collection = CurveGroupCollection(include_style=include_style)
     for curve_element in filter_curves(curve_elements,
