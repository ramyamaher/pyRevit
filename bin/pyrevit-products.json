--- conflicted
+++ resolved
@@ -1,506 +1,476 @@
-[
- {
-  "product": "pyRevit",
-<<<<<<< HEAD
-  "release": "4.8.16.24121+2117",
-  "version": "4.8.16.24121+2117",
-  "key": "c8a4b720-9699-4a03-bc67-273bab978723"
- },
- {
-  "product": "pyRevit",
-=======
->>>>>>> 70dba59b
-  "release": "4.8.15.24089+0912",
-  "version": "4.8.15.24089+0912",
-  "key": "6f430f6a-c452-4aa1-bb00-b690c50bea01"
- },
- {
-  "product": "pyRevit",
-  "release": "4.8.14.24016+1909",
-  "version": "4.8.14.24016+1909",
-  "key": "f2a3da53-6f34-41d5-abbd-389ffa7f4d5f"
- },
- {
-  "product": "pyRevit",
-  "release": "4.8.13.23182+2215",
-  "version": "4.8.13.23182+2215",
-  "key": "6a6637c3-859c-4fba-9ed9-03957adee956"
- },
- {
-  "product": "pyRevit",
-  "release": "4.8.12.22247+0031",
-  "version": "4.8.12.22247+0031",
-  "key": "a241ce67-c9b1-41f8-8c20-65d6de92db16"
- },
- {
-  "product": "pyRevit",
-  "release": "4.8.11.22151+0454",
-  "version": "4.8.11.22151+0454",
-  "key": "ee4c9248-a3a4-4a4a-bed8-7a1c28102bc1"
- },
- {
-  "product": "pyRevit",
-  "release": "4.8.10.22040+1743",
-  "version": "4.8.10.22040+1743",
-  "key": "d56fb4d2-b004-4508-bf3d-8ebd5cb466b7"
- },
- {
-  "product": "pyRevit",
-  "release": "4.8.9.21361+0320",
-  "version": "4.8.9.21361+0320",
-  "key": "56307bc9-65f7-4f28-b701-cb88d141b592"
- },
- {
-  "product": "pyRevit",
-  "release": "4.8.9.21359+1855",
-  "version": "4.8.9.21359+1855",
-  "key": "c4bdcf02-55f0-49e4-8db2-6d9bf5bb8287"
- },
- {
-  "product": "pyRevit",
-  "release": "4.8.8",
-  "version": "4.8.8",
-  "key": "{CA372AB6-355A-4270-91DD-144DF75E1B57}"
- },
- {
-  "product": "pyRevit",
-  "release": "4.8.7",
-  "version": "4.8.7",
-  "key": "{FED5DEF7-8D3B-4832-BB3E-55C10FCF9ACF}"
- },
- {
-  "product": "pyRevit",
-  "release": "4.8.6",
-  "version": "4.8.6",
-  "key": "{32B7C208-2ACC-4D2B-9C75-5BAEE22E7F85}"
- },
- {
-  "product": "pyRevit",
-  "release": "4.8.5",
-  "version": "4.8.5",
-  "key": "{F13EA93D-4DB1-4149-A86A-B0EFE54ED6AC}"
- },
- {
-  "product": "pyRevit",
-  "release": "4.8.4",
-  "version": "4.8.4",
-  "key": "{CA4CAB91-D337-4A68-BCF7-D56B77327D3A}"
- },
- {
-  "product": "pyRevit",
-  "release": "4.8.3",
-  "version": "4.8.3",
-  "key": "{696310B4-5E37-4437-B047-20954E4B2814}"
- },
- {
-  "product": "pyRevit",
-  "release": "4.8.2",
-  "version": "4.8.2",
-  "key": "{ECFE3DF3-2276-4A11-BA07-9F166AFE4693}"
- },
- {
-  "product": "pyRevit",
-  "release": "4.8.1",
-  "version": "4.8.1",
-  "key": "{311A0079-4026-4F30-9288-619E8824DCA5}"
- },
- {
-  "product": "pyRevit",
-  "release": "4.8.0",
-  "version": "4.8.0",
-  "key": "{CDA0124F-714E-4F93-BF5D-37FF54C25F15}"
- },
- {
-  "product": "pyRevit",
-  "release": "4.7.6",
-  "version": "4.7.6",
-  "key": "{57D90459-1106-444E-A9DC-DC68435BBAEE}"
- },
- {
-  "product": "pyRevit",
-  "release": "4.7.5",
-  "version": "4.7.5",
-  "key": "{40BE31F6-E27A-49D0-ABF5-67778407DD6F}"
- },
- {
-  "product": "pyRevit",
-  "release": "4.7 Final",
-  "version": "4.7.4",
-  "key": "{8A28EE04-5F33-409A-A3B2-7B38FFF2ADF1}"
- },
- {
-  "product": "pyRevit",
-  "release": "4.7-beta4",
-  "version": "4.7.3",
-  "key": "{4D75C52D-F32E-486A-ADED-C7E77E3A8687}"
- },
- {
-  "product": "pyRevit",
-  "release": "4.7-beta3",
-  "version": "4.7.2",
-  "key": "{83110B68-9131-4D58-95AB-D05D785A22E1}"
- },
- {
-  "product": "pyRevit",
-  "release": "4.7-beta2",
-  "version": "4.7.1",
-  "key": "{D719552C-6D81-4436-BF06-5F024C83313A}"
- },
- {
-  "product": "pyRevit",
-  "release": "4.6.24",
-  "version": "4.6.24",
-  "key": "{C125D1FC-A13B-4D52-B642-D279DF321191}"
- },
- {
-  "product": "pyRevit",
-  "release": "4.6.23",
-  "version": "4.6.23",
-  "key": "{3C05CBFF-8250-41EA-B91B-93967E436EFF}"
- },
- {
-  "product": "pyRevit",
-  "release": "4.6.22",
-  "version": "4.6.22",
-  "key": "{D763A045-F988-4C82-9A94-20645FAD8D83}"
- },
- {
-  "product": "pyRevit",
-  "release": "4.6.21",
-  "version": "4.6.21",
-  "key": "{DB9FCA88-7183-4A7E-9842-798975628854}"
- },
- {
-  "product": "pyRevit",
-  "release": "4.6.20",
-  "version": "4.6.20",
-  "key": "{2FA86D06-A1A1-4908-BEB9-877B62D28D75}"
- },
- {
-  "product": "pyRevit",
-  "release": "4.6.19",
-  "version": "4.6.19",
-  "key": "{BFEA01ED-43D5-4B73-8C7D-01A075B1F967}"
- },
- {
-  "product": "pyRevit",
-  "release": "4.6.18",
-  "version": "4.6.18",
-  "key": "{21D49B9A-05AA-4E2F-8744-1653C37AC5D6}"
- },
- {
-  "product": "pyRevit",
-  "release": "4.6.17",
-  "version": "4.6.17",
-  "key": "{309D684B-5279-4DA7-89AE-0870AECDEA4D}"
- },
- {
-  "product": "pyRevit",
-  "release": "4.6.16",
-  "version": "4.6.16",
-  "key": "{8A958BB7-C38A-417B-8818-EF3FF1F6615F}"
- },
- {
-  "product": "pyRevit",
-  "release": "4.7-beta",
-  "version": "4.7.0",
-  "key": "{70FAC724-6300-4037-9178-6A0002B98A65}"
- },
- {
-  "product": "pyRevit",
-  "release": "4.6.15",
-  "version": "4.6.15",
-  "key": "{67AA2183-02A8-4851-9653-1BEA54E0F9A1}"
- },
- {
-  "product": "pyRevit",
-  "release": "4.6.14",
-  "version": "4.6.14",
-  "key": "{2FE2F748-8EF1-4012-9CEE-5A8AA9BF1114}"
- },
- {
-  "product": "pyRevit",
-  "release": "4.6.13",
-  "version": "4.6.13",
-  "key": "{A596729B-C818-48EB-85E6-957B5537328F}"
- },
- {
-  "product": "pyRevit",
-  "release": "4.6.12",
-  "version": "4.6.12",
-  "key": "{F013A175-38C0-436F-9234-6163E45C3B52}"
- },
- {
-  "product": "pyRevit",
-  "release": "4.6.11",
-  "version": "4.6.11",
-  "key": "{98A0A70D-7F59-4937-A6B9-00A1E2EAC294}"
- },
- {
-  "product": "pyRevit",
-  "release": "4.6.10",
-  "version": "4.6.10",
-  "key": "{6A1713AA-256C-4F10-AB96-DD12A225677E}"
- },
- {
-  "product": "pyRevit",
-  "release": "4.6.9",
-  "version": "4.6.9",
-  "key": "{26F3AF6F-DC19-41BF-98BE-C39C56C413D2}"
- },
- {
-  "product": "pyRevit",
-  "release": "4.6.8",
-  "version": "4.6.8",
-  "key": "{C433FE4C-BE21-405D-8D7B-043392763FC7}"
- },
- {
-  "product": "pyRevit",
-  "release": "4.6.7",
-  "version": "4.6.7",
-  "key": "{B105FB5A-0ACF-4A07-9A14-057886D5E25D}"
- },
- {
-  "product": "pyRevit",
-  "release": "4.6.6",
-  "version": "4.6.6",
-  "key": "{E119DE40-5871-479A-96E9-C2AE4F9C424B}"
- },
- {
-  "product": "pyRevit",
-  "release": "4.6.5",
-  "version": "4.6.5",
-  "key": "{FC761B9E-3699-419C-A5DE-DEC361C1F6A7}"
- },
- {
-  "product": "pyRevit",
-  "release": "4.6.4",
-  "version": "4.6.4",
-  "key": "{37CFAD58-51D0-4248-90E0-893058455ED1}"
- },
- {
-  "product": "pyRevit",
-  "release": "4.6.3",
-  "version": "4.6.3",
-  "key": "{63160AFE-5B53-49AF-B46B-527BCBA0AC6E}"
- },
- {
-  "product": "pyRevit",
-  "release": "4.6.2",
-  "version": "4.6.2",
-  "key": "{31A23489-A61B-4786-A857-F95DEB45573C}"
- },
- {
-  "product": "pyRevit",
-  "release": "4.6.1",
-  "version": "4.6.1",
-  "key": "{EF91A585-DC0C-43B8-B88B-4C130F430E84}"
- },
- {
-  "product": "pyRevit CLI",
-<<<<<<< HEAD
-  "release": "4.8.16.24121+2117",
-  "version": "4.8.16.24121+2117",
-  "key": "2669428b-35bc-4824-afb5-9c8b7e343d3d"
- },
- {
-  "product": "pyRevit CLI",
-=======
->>>>>>> 70dba59b
-  "release": "4.8.15.24089+0912",
-  "version": "4.8.15.24089+0912",
-  "key": "2e94b164-49b1-49ff-8329-75a15000d3f9"
- },
- {
-  "product": "pyRevit CLI",
-  "release": "4.8.14.24016+1909",
-  "version": "4.8.14.24016+1909",
-  "key": "9557b432-cf79-4ece-91cf-b8f996c88b47"
- },
- {
-  "product": "pyRevit CLI",
-  "release": "4.8.13.23182+2215",
-  "version": "4.8.13.23182+2215",
-  "key": "48b17832-a795-41fe-ac44-29ce052b3dba"
- },
- {
-  "product": "pyRevit CLI",
-  "release": "4.8.12.22247+0031",
-  "version": "4.8.12.22247+0031",
-  "key": "52cc6210-7507-4dd3-9b18-6314d2c0abc4"
- },
- {
-  "product": "pyRevit CLI",
-  "release": "4.8.11.22151+0454",
-  "version": "4.8.11.22151+0454",
-  "key": "942e8317-c392-4020-9fe8-15e8ddb1df45"
- },
- {
-  "product": "pyRevit CLI",
-  "release": "4.8.10.22040+1743",
-  "version": "4.8.10.22040+1743",
-  "key": "a77c5ef7-194d-4211-810e-720a7957f0c1"
- },
- {
-  "product": "pyRevit CLI",
-  "release": "4.8.9.21361+0320",
-  "version": "4.8.9.21361+0320",
-  "key": "e71ec326-b624-4530-b236-ecd0ba1b4a99"
- },
- {
-  "product": "pyRevit CLI",
-  "release": "4.8.9.21359+1855",
-  "version": "4.8.9.21359+1855",
-  "key": "5d419b28-c737-4fd3-9c33-6da59628a443"
- },
- {
-  "product": "pyRevit CLI",
-  "release": "4.8.8",
-  "version": "4.8.8",
-  "key": "{8E0191BC-C5DB-4F0E-8F52-6DF04C2B8CE8}"
- },
- {
-  "product": "pyRevit CLI",
-  "release": "4.8.7",
-  "version": "4.8.7",
-  "key": "{E61BB97E-6FF1-4706-A92E-D9F38EB9C77B}"
- },
- {
-  "product": "pyRevit CLI",
-  "release": "4.8.6",
-  "version": "4.8.6",
-  "key": "{AB14082F-168E-45DE-98A7-7C99DB00FFE7}"
- },
- {
-  "product": "pyRevit CLI",
-  "release": "4.8.5",
-  "version": "4.8.5",
-  "key": "{AA15AF8E-2D65-40EF-A9E6-C920D83984E0}"
- },
- {
-  "product": "pyRevit CLI",
-  "release": "4.8.4",
-  "version": "4.8.4",
-  "key": "{EF5EC593-2F57-44D8-8456-CFB05247ADA0}"
- },
- {
-  "product": "pyRevit CLI",
-  "release": "4.8.3",
-  "version": "4.8.3",
-  "key": "{F0958CD1-EEF8-481D-871C-7501947EC650}"
- },
- {
-  "product": "pyRevit CLI",
-  "release": "4.8.2",
-  "version": "4.8.2",
-  "key": "{667ABAF1-CF3A-4CF6-AF75-68F5CA26BFA6}"
- },
- {
-  "product": "pyRevit CLI",
-  "release": "4.8.1",
-  "version": "4.8.1",
-  "key": "{7FE9A723-CD7C-47E8-A0E6-C8452F0AE64E}"
- },
- {
-  "product": "pyRevit CLI",
-  "release": "4.8.0",
-  "version": "4.8.0",
-  "key": "{A0465103-77E8-4880-8192-9D055744798B}"
- },
- {
-  "product": "pyRevit CLI",
-  "release": "0.25.0",
-  "version": "0.25.0",
-  "key": "{27F44ADD-E91B-4733-B4FC-51473A2FAC3D}"
- },
- {
-  "product": "pyRevit CLI",
-  "release": "0.24.0",
-  "version": "0.24.0",
-  "key": "{21E2B6B9-B39B-4482-99C0-C83B93181870}"
- },
- {
-  "product": "pyRevit CLI",
-  "release": "0.21.0",
-  "version": "0.21.0",
-  "key": "{8D13B375-35DF-4A04-8A47-BF4A8C843ADB}"
- },
- {
-  "product": "pyRevit CLI",
-  "release": "0.17.0",
-  "version": "0.17.0",
-  "key": "{4D1CD2D8-BDCD-4B44-A71B-1775AF4A4EA9}"
- },
- {
-  "product": "pyRevit CLI",
-  "release": "0.16.0",
-  "version": "0.16.0",
-  "key": "{835919B1-5715-4E3C-8112-BB941FA435E8}"
- },
- {
-  "product": "pyRevit CLI",
-  "release": "0.15.0",
-  "version": "0.15.0",
-  "key": "{A90B8942-A3EB-4AA5-96BE-2EE2606C69A6}"
- },
- {
-  "product": "pyRevit CLI",
-  "release": "0.14.0",
-  "version": "0.14.0",
-  "key": "{F1F6254F-1465-4B0D-A4DE-24D2D297AE30}"
- },
- {
-  "product": "pyRevit CLI",
-  "release": "0.13.0",
-  "version": "0.13.0",
-  "key": "{0D50CCF6-35DF-47A2-B13A-D442C835FFB5}"
- },
- {
-  "product": "pyRevit CLI",
-  "release": "0.12.0",
-  "version": "0.12.0",
-  "key": "{B6BA75F8-61A0-42CA-9E03-17503460854E}"
- },
- {
-  "product": "pyRevit CLI",
-  "release": "0.11.0",
-  "version": "0.11.0",
-  "key": "{3B7168BD-E66B-4CF0-B22E-87A3BB809384}"
- },
- {
-  "product": "pyRevit CLI",
-  "release": "0.10.0",
-  "version": "0.10.0",
-  "key": "{949D5537-B9CA-45B0-B69E-CF627F8F2923}"
- },
- {
-  "product": "pyRevit CLI",
-  "release": "0.9.8",
-  "version": "0.9.8",
-  "key": "{D5505166-C49A-436F-B25A-9FBD0632F6F0}"
- },
- {
-  "product": "pyRevit CLI",
-  "release": "0.9.7",
-  "version": "0.9.7",
-  "key": "{D5505166-C49A-436F-B25A-9FBD0632F6F0}"
- },
- {
-  "product": "pyRevit CLI",
-  "release": "0.9.6",
-  "version": "0.9.6",
-  "key": "{A72CCEB0-FD16-472D-8FF1-5215981985F3}"
- },
- {
-  "product": "pyRevit CLI",
-  "release": "0.9.0",
-  "version": "0.9.0",
-  "key": "{4F364726-0CD9-4E0C-A2F6-1FC42DE4CF7C}"
- },
- {
-  "product": "pyRevit CLI",
-  "release": "0.6.0",
-  "version": "0.6.0",
-  "key": "{00C758B9-116B-4E07-8A65-1428643331C8}"
- }
+[
+ {
+  "product": "pyRevit",
+  "release": "4.8.14.24016+1909",
+  "version": "4.8.14.24016+1909",
+  "key": "f2a3da53-6f34-41d5-abbd-389ffa7f4d5f"
+ },
+ {
+  "product": "pyRevit",
+  "release": "4.8.13.23182+2215",
+  "version": "4.8.13.23182+2215",
+  "key": "6a6637c3-859c-4fba-9ed9-03957adee956"
+ },
+ {
+  "product": "pyRevit",
+  "release": "4.8.12.22247+0031",
+  "version": "4.8.12.22247+0031",
+  "key": "a241ce67-c9b1-41f8-8c20-65d6de92db16"
+ },
+ {
+  "product": "pyRevit",
+  "release": "4.8.11.22151+0454",
+  "version": "4.8.11.22151+0454",
+  "key": "ee4c9248-a3a4-4a4a-bed8-7a1c28102bc1"
+ },
+ {
+  "product": "pyRevit",
+  "release": "4.8.10.22040+1743",
+  "version": "4.8.10.22040+1743",
+  "key": "d56fb4d2-b004-4508-bf3d-8ebd5cb466b7"
+ },
+ {
+  "product": "pyRevit",
+  "release": "4.8.9.21361+0320",
+  "version": "4.8.9.21361+0320",
+  "key": "56307bc9-65f7-4f28-b701-cb88d141b592"
+ },
+ {
+  "product": "pyRevit",
+  "release": "4.8.9.21359+1855",
+  "version": "4.8.9.21359+1855",
+  "key": "c4bdcf02-55f0-49e4-8db2-6d9bf5bb8287"
+ },
+ {
+  "product": "pyRevit",
+  "release": "4.8.8",
+  "version": "4.8.8",
+  "key": "{CA372AB6-355A-4270-91DD-144DF75E1B57}"
+ },
+ {
+  "product": "pyRevit",
+  "release": "4.8.7",
+  "version": "4.8.7",
+  "key": "{FED5DEF7-8D3B-4832-BB3E-55C10FCF9ACF}"
+ },
+ {
+  "product": "pyRevit",
+  "release": "4.8.6",
+  "version": "4.8.6",
+  "key": "{32B7C208-2ACC-4D2B-9C75-5BAEE22E7F85}"
+ },
+ {
+  "product": "pyRevit",
+  "release": "4.8.5",
+  "version": "4.8.5",
+  "key": "{F13EA93D-4DB1-4149-A86A-B0EFE54ED6AC}"
+ },
+ {
+  "product": "pyRevit",
+  "release": "4.8.4",
+  "version": "4.8.4",
+  "key": "{CA4CAB91-D337-4A68-BCF7-D56B77327D3A}"
+ },
+ {
+  "product": "pyRevit",
+  "release": "4.8.3",
+  "version": "4.8.3",
+  "key": "{696310B4-5E37-4437-B047-20954E4B2814}"
+ },
+ {
+  "product": "pyRevit",
+  "release": "4.8.2",
+  "version": "4.8.2",
+  "key": "{ECFE3DF3-2276-4A11-BA07-9F166AFE4693}"
+ },
+ {
+  "product": "pyRevit",
+  "release": "4.8.1",
+  "version": "4.8.1",
+  "key": "{311A0079-4026-4F30-9288-619E8824DCA5}"
+ },
+ {
+  "product": "pyRevit",
+  "release": "4.8.0",
+  "version": "4.8.0",
+  "key": "{CDA0124F-714E-4F93-BF5D-37FF54C25F15}"
+ },
+ {
+  "product": "pyRevit",
+  "release": "4.7.6",
+  "version": "4.7.6",
+  "key": "{57D90459-1106-444E-A9DC-DC68435BBAEE}"
+ },
+ {
+  "product": "pyRevit",
+  "release": "4.7.5",
+  "version": "4.7.5",
+  "key": "{40BE31F6-E27A-49D0-ABF5-67778407DD6F}"
+ },
+ {
+  "product": "pyRevit",
+  "release": "4.7 Final",
+  "version": "4.7.4",
+  "key": "{8A28EE04-5F33-409A-A3B2-7B38FFF2ADF1}"
+ },
+ {
+  "product": "pyRevit",
+  "release": "4.7-beta4",
+  "version": "4.7.3",
+  "key": "{4D75C52D-F32E-486A-ADED-C7E77E3A8687}"
+ },
+ {
+  "product": "pyRevit",
+  "release": "4.7-beta3",
+  "version": "4.7.2",
+  "key": "{83110B68-9131-4D58-95AB-D05D785A22E1}"
+ },
+ {
+  "product": "pyRevit",
+  "release": "4.7-beta2",
+  "version": "4.7.1",
+  "key": "{D719552C-6D81-4436-BF06-5F024C83313A}"
+ },
+ {
+  "product": "pyRevit",
+  "release": "4.6.24",
+  "version": "4.6.24",
+  "key": "{C125D1FC-A13B-4D52-B642-D279DF321191}"
+ },
+ {
+  "product": "pyRevit",
+  "release": "4.6.23",
+  "version": "4.6.23",
+  "key": "{3C05CBFF-8250-41EA-B91B-93967E436EFF}"
+ },
+ {
+  "product": "pyRevit",
+  "release": "4.6.22",
+  "version": "4.6.22",
+  "key": "{D763A045-F988-4C82-9A94-20645FAD8D83}"
+ },
+ {
+  "product": "pyRevit",
+  "release": "4.6.21",
+  "version": "4.6.21",
+  "key": "{DB9FCA88-7183-4A7E-9842-798975628854}"
+ },
+ {
+  "product": "pyRevit",
+  "release": "4.6.20",
+  "version": "4.6.20",
+  "key": "{2FA86D06-A1A1-4908-BEB9-877B62D28D75}"
+ },
+ {
+  "product": "pyRevit",
+  "release": "4.6.19",
+  "version": "4.6.19",
+  "key": "{BFEA01ED-43D5-4B73-8C7D-01A075B1F967}"
+ },
+ {
+  "product": "pyRevit",
+  "release": "4.6.18",
+  "version": "4.6.18",
+  "key": "{21D49B9A-05AA-4E2F-8744-1653C37AC5D6}"
+ },
+ {
+  "product": "pyRevit",
+  "release": "4.6.17",
+  "version": "4.6.17",
+  "key": "{309D684B-5279-4DA7-89AE-0870AECDEA4D}"
+ },
+ {
+  "product": "pyRevit",
+  "release": "4.6.16",
+  "version": "4.6.16",
+  "key": "{8A958BB7-C38A-417B-8818-EF3FF1F6615F}"
+ },
+ {
+  "product": "pyRevit",
+  "release": "4.7-beta",
+  "version": "4.7.0",
+  "key": "{70FAC724-6300-4037-9178-6A0002B98A65}"
+ },
+ {
+  "product": "pyRevit",
+  "release": "4.6.15",
+  "version": "4.6.15",
+  "key": "{67AA2183-02A8-4851-9653-1BEA54E0F9A1}"
+ },
+ {
+  "product": "pyRevit",
+  "release": "4.6.14",
+  "version": "4.6.14",
+  "key": "{2FE2F748-8EF1-4012-9CEE-5A8AA9BF1114}"
+ },
+ {
+  "product": "pyRevit",
+  "release": "4.6.13",
+  "version": "4.6.13",
+  "key": "{A596729B-C818-48EB-85E6-957B5537328F}"
+ },
+ {
+  "product": "pyRevit",
+  "release": "4.6.12",
+  "version": "4.6.12",
+  "key": "{F013A175-38C0-436F-9234-6163E45C3B52}"
+ },
+ {
+  "product": "pyRevit",
+  "release": "4.6.11",
+  "version": "4.6.11",
+  "key": "{98A0A70D-7F59-4937-A6B9-00A1E2EAC294}"
+ },
+ {
+  "product": "pyRevit",
+  "release": "4.6.10",
+  "version": "4.6.10",
+  "key": "{6A1713AA-256C-4F10-AB96-DD12A225677E}"
+ },
+ {
+  "product": "pyRevit",
+  "release": "4.6.9",
+  "version": "4.6.9",
+  "key": "{26F3AF6F-DC19-41BF-98BE-C39C56C413D2}"
+ },
+ {
+  "product": "pyRevit",
+  "release": "4.6.8",
+  "version": "4.6.8",
+  "key": "{C433FE4C-BE21-405D-8D7B-043392763FC7}"
+ },
+ {
+  "product": "pyRevit",
+  "release": "4.6.7",
+  "version": "4.6.7",
+  "key": "{B105FB5A-0ACF-4A07-9A14-057886D5E25D}"
+ },
+ {
+  "product": "pyRevit",
+  "release": "4.6.6",
+  "version": "4.6.6",
+  "key": "{E119DE40-5871-479A-96E9-C2AE4F9C424B}"
+ },
+ {
+  "product": "pyRevit",
+  "release": "4.6.5",
+  "version": "4.6.5",
+  "key": "{FC761B9E-3699-419C-A5DE-DEC361C1F6A7}"
+ },
+ {
+  "product": "pyRevit",
+  "release": "4.6.4",
+  "version": "4.6.4",
+  "key": "{37CFAD58-51D0-4248-90E0-893058455ED1}"
+ },
+ {
+  "product": "pyRevit",
+  "release": "4.6.3",
+  "version": "4.6.3",
+  "key": "{63160AFE-5B53-49AF-B46B-527BCBA0AC6E}"
+ },
+ {
+  "product": "pyRevit",
+  "release": "4.6.2",
+  "version": "4.6.2",
+  "key": "{31A23489-A61B-4786-A857-F95DEB45573C}"
+ },
+ {
+  "product": "pyRevit",
+  "release": "4.6.1",
+  "version": "4.6.1",
+  "key": "{EF91A585-DC0C-43B8-B88B-4C130F430E84}"
+ },
+ {
+  "product": "pyRevit CLI",
+  "release": "4.8.14.24016+1909",
+  "version": "4.8.14.24016+1909",
+  "key": "9557b432-cf79-4ece-91cf-b8f996c88b47"
+ },
+ {
+  "product": "pyRevit CLI",
+  "release": "4.8.13.23182+2215",
+  "version": "4.8.13.23182+2215",
+  "key": "48b17832-a795-41fe-ac44-29ce052b3dba"
+ },
+ {
+  "product": "pyRevit CLI",
+  "release": "4.8.12.22247+0031",
+  "version": "4.8.12.22247+0031",
+  "key": "52cc6210-7507-4dd3-9b18-6314d2c0abc4"
+ },
+ {
+  "product": "pyRevit CLI",
+  "release": "4.8.11.22151+0454",
+  "version": "4.8.11.22151+0454",
+  "key": "942e8317-c392-4020-9fe8-15e8ddb1df45"
+ },
+ {
+  "product": "pyRevit CLI",
+  "release": "4.8.10.22040+1743",
+  "version": "4.8.10.22040+1743",
+  "key": "a77c5ef7-194d-4211-810e-720a7957f0c1"
+ },
+ {
+  "product": "pyRevit CLI",
+  "release": "4.8.9.21361+0320",
+  "version": "4.8.9.21361+0320",
+  "key": "e71ec326-b624-4530-b236-ecd0ba1b4a99"
+ },
+ {
+  "product": "pyRevit CLI",
+  "release": "4.8.9.21359+1855",
+  "version": "4.8.9.21359+1855",
+  "key": "5d419b28-c737-4fd3-9c33-6da59628a443"
+ },
+ {
+  "product": "pyRevit CLI",
+  "release": "4.8.8",
+  "version": "4.8.8",
+  "key": "{8E0191BC-C5DB-4F0E-8F52-6DF04C2B8CE8}"
+ },
+ {
+  "product": "pyRevit CLI",
+  "release": "4.8.7",
+  "version": "4.8.7",
+  "key": "{E61BB97E-6FF1-4706-A92E-D9F38EB9C77B}"
+ },
+ {
+  "product": "pyRevit CLI",
+  "release": "4.8.6",
+  "version": "4.8.6",
+  "key": "{AB14082F-168E-45DE-98A7-7C99DB00FFE7}"
+ },
+ {
+  "product": "pyRevit CLI",
+  "release": "4.8.5",
+  "version": "4.8.5",
+  "key": "{AA15AF8E-2D65-40EF-A9E6-C920D83984E0}"
+ },
+ {
+  "product": "pyRevit CLI",
+  "release": "4.8.4",
+  "version": "4.8.4",
+  "key": "{EF5EC593-2F57-44D8-8456-CFB05247ADA0}"
+ },
+ {
+  "product": "pyRevit CLI",
+  "release": "4.8.3",
+  "version": "4.8.3",
+  "key": "{F0958CD1-EEF8-481D-871C-7501947EC650}"
+ },
+ {
+  "product": "pyRevit CLI",
+  "release": "4.8.2",
+  "version": "4.8.2",
+  "key": "{667ABAF1-CF3A-4CF6-AF75-68F5CA26BFA6}"
+ },
+ {
+  "product": "pyRevit CLI",
+  "release": "4.8.1",
+  "version": "4.8.1",
+  "key": "{7FE9A723-CD7C-47E8-A0E6-C8452F0AE64E}"
+ },
+ {
+  "product": "pyRevit CLI",
+  "release": "4.8.0",
+  "version": "4.8.0",
+  "key": "{A0465103-77E8-4880-8192-9D055744798B}"
+ },
+ {
+  "product": "pyRevit CLI",
+  "release": "0.25.0",
+  "version": "0.25.0",
+  "key": "{27F44ADD-E91B-4733-B4FC-51473A2FAC3D}"
+ },
+ {
+  "product": "pyRevit CLI",
+  "release": "0.24.0",
+  "version": "0.24.0",
+  "key": "{21E2B6B9-B39B-4482-99C0-C83B93181870}"
+ },
+ {
+  "product": "pyRevit CLI",
+  "release": "0.21.0",
+  "version": "0.21.0",
+  "key": "{8D13B375-35DF-4A04-8A47-BF4A8C843ADB}"
+ },
+ {
+  "product": "pyRevit CLI",
+  "release": "0.17.0",
+  "version": "0.17.0",
+  "key": "{4D1CD2D8-BDCD-4B44-A71B-1775AF4A4EA9}"
+ },
+ {
+  "product": "pyRevit CLI",
+  "release": "0.16.0",
+  "version": "0.16.0",
+  "key": "{835919B1-5715-4E3C-8112-BB941FA435E8}"
+ },
+ {
+  "product": "pyRevit CLI",
+  "release": "0.15.0",
+  "version": "0.15.0",
+  "key": "{A90B8942-A3EB-4AA5-96BE-2EE2606C69A6}"
+ },
+ {
+  "product": "pyRevit CLI",
+  "release": "0.14.0",
+  "version": "0.14.0",
+  "key": "{F1F6254F-1465-4B0D-A4DE-24D2D297AE30}"
+ },
+ {
+  "product": "pyRevit CLI",
+  "release": "0.13.0",
+  "version": "0.13.0",
+  "key": "{0D50CCF6-35DF-47A2-B13A-D442C835FFB5}"
+ },
+ {
+  "product": "pyRevit CLI",
+  "release": "0.12.0",
+  "version": "0.12.0",
+  "key": "{B6BA75F8-61A0-42CA-9E03-17503460854E}"
+ },
+ {
+  "product": "pyRevit CLI",
+  "release": "0.11.0",
+  "version": "0.11.0",
+  "key": "{3B7168BD-E66B-4CF0-B22E-87A3BB809384}"
+ },
+ {
+  "product": "pyRevit CLI",
+  "release": "0.10.0",
+  "version": "0.10.0",
+  "key": "{949D5537-B9CA-45B0-B69E-CF627F8F2923}"
+ },
+ {
+  "product": "pyRevit CLI",
+  "release": "0.9.8",
+  "version": "0.9.8",
+  "key": "{D5505166-C49A-436F-B25A-9FBD0632F6F0}"
+ },
+ {
+  "product": "pyRevit CLI",
+  "release": "0.9.7",
+  "version": "0.9.7",
+  "key": "{D5505166-C49A-436F-B25A-9FBD0632F6F0}"
+ },
+ {
+  "product": "pyRevit CLI",
+  "release": "0.9.6",
+  "version": "0.9.6",
+  "key": "{A72CCEB0-FD16-472D-8FF1-5215981985F3}"
+ },
+ {
+  "product": "pyRevit CLI",
+  "release": "0.9.0",
+  "version": "0.9.0",
+  "key": "{4F364726-0CD9-4E0C-A2F6-1FC42DE4CF7C}"
+ },
+ {
+  "product": "pyRevit CLI",
+  "release": "0.6.0",
+  "version": "0.6.0",
+  "key": "{00C758B9-116B-4E07-8A65-1428643331C8}"
+ }
 ]