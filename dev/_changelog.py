"""Create pyRevit change log"""
# pylint: disable=invalid-name,broad-except
import re
import logging
import json
from typing import Dict
from collections import defaultdict

# dev scripts
from scripts import configs
from scripts import utils
from scripts import github

import _props as props


logger = logging.getLogger()


class ChangeClass:
    """Type representing an aspect of a change (Subsystem, etc.)"""

    DefaultPattern = "- Resolved #{number}: {title}"

    def __init__(self, label: github.LabelInfo) -> None:
        self._label = label
        self._aspect_type = None
        self._aspect_pattern = ChangeClass.DefaultPattern
        if m := re.match(r".*\[(.+?)(->(.+?))?\].*", label.description):
            self._aspect_type = m.groups()[0]
            if pattern := m.groups()[2]:
                self._aspect_pattern = f"- {pattern}"

    def __eq__(self, y):
        return isinstance(y, self.__class__) and hash(self) == hash(y)

    def __hash__(self) -> int:
        return hash(self._label.name)

    @property
    def name(self):
        """Log header"""
        return self._label.name

    @property
    def pattern(self):
        """Log message formatting pattern"""
        return self._aspect_pattern


class Change:
    """Type representing a commit point"""

    def __init__(self, commit_hash, message, comments, fetch_info=True):
        self._commit_hash = commit_hash
        self._commit_ticket = Change.find_ticket(message)
        self._commit_todos = Change.find_todos(comments)

        # if ticket number found in message
        # get ticket info from cloud
        self._ticketdata = None
        if fetch_info and self._commit_ticket:
            self._ticketdata = Change.get_ticket_info(self._commit_ticket)

    def __str__(self) -> str:
        message = ChangeClass.DefaultPattern
        if self.classes:
            default_class = self.classes[0]
            if default_class.pattern:
                message = default_class.pattern

        return message.format(
            number=self.ticket, url=self.url, title=self.title
        )

    @classmethod
    def find_ticket(cls, message):
        """Find ticket number in message"""
        if m := re.match(r".*#(\d+).*", message):
            return m.groups()[0]
        return None

    @classmethod
    def find_todos(cls, comments):
        """Find todo items in comments"""
        todos = []
        for cline in comments.split("\n"):
            if m := re.search(r"\-\s*\[\s*\]\s+(.+)", cline):
                todos.append(m.groups()[0])
        return todos

    @classmethod
    def get_ticket_info(cls, ticket_number):
        """Get ticket data from repository host"""
        return github.get_ticket(ticket_number)

    @property
    def commit_hash(self):
        """Commit hash of the change"""
        return self._commit_hash

    @property
    def ticket(self):
        """Ticket Number"""
        return self._commit_ticket

    @property
    def url(self):
        """Ticket url"""
        if self._ticketdata:
            return self._ticketdata.url
        return ""

    @property
    def title(self):
        """Ticket title"""
        if self._ticketdata:
            return self._ticketdata.title
        return ""

    @property
    def subsystems(self):
        """Ticket labels."""
        if self._ticketdata:
            return [
                ChangeClass(x)
                for x in self._ticketdata.labels
                if "[subsystem" in x.description
            ]
        return []

    @property
    def classes(self):
        """Ticket classes."""
        if self._ticketdata:
            return [
                ChangeClass(x)
                for x in self._ticketdata.labels
                if "[class" in x.description
            ]
        return []

    @property
    def is_highlighted(self):
        """Is this issue marked as highlighted?"""
        if self._ticketdata:
            return "Highlight" in [x.name for x in self._ticketdata.labels]
        return False

    @property
    def is_new_feature(self):
        """Is this issue marked as new feature?"""
        if self._ticketdata:
            return "New Feature" in [x.name for x in self._ticketdata.labels]
        return False

    @property
    def is_priority(self):
        """Is this issue marked as high priority?"""
        if self._ticketdata:
            return "Prioritize" in [x.name for x in self._ticketdata.labels]
        return False


def _find_changes(gitlog_report: str, fetch_info: bool = True):
    """Create changes from git log report"""
    # designed to work with `git log --pretty='format:%h %s%n%b/'`
    changes = []
    idx = 0
    changelines = gitlog_report.split("\n")
    report_length = len(changelines)
    while idx < report_length:
        # extract hash and message
        cline = changelines[idx]
        parts = cline.split(" ", 1)
        if len(parts) != 2:
            idx += 1
            continue
        chash, cmsg = parts
        # print(f"commit -> {chash}: {cmsg}")
        # grab all the comments lines
        idx += 1
        ccmt = ""
        cline = changelines[idx]
        while not cline.startswith("/"):
            ccmt += cline
            idx += 1
            if idx >= report_length:
                break
            cline = changelines[idx]
        # add a new change
        changes.append(
            Change(
                commit_hash=chash,
                message=cmsg,
                comments=ccmt,
                fetch_info=fetch_info,
            )
        )
        idx += 1
    return changes


def _header(text: str, level: int = 2):
    """Print markdown header"""
    print("#" * level + f" {text}")


def _find_latest_tag():
    # get the latest tag
    latest_tag = utils.system(
        [
            "git",
            "for-each-ref",
            "refs/tags/v*",
            "--sort=-creatordate",
            "--format=%(refname)",
            "--count=1",
        ]
    )
    return latest_tag.replace("refs/tags/", "")


def _collect_changes(tag: str, fetch_info: bool = True):
    gitlog_report = utils.system(
        ["git", "log", "--pretty=format:%h %s%n%b%n/", f"{tag}..HEAD"]
    )
    return _find_changes(gitlog_report, fetch_info=fetch_info)


def report_changelog(args: Dict[str, str]):
    """Report changes from given <tag> to HEAD
    Queries github issue information for better reporting
    """
    target_tag = args["<tag>"] or _find_latest_tag()

    all_changes = _collect_changes(target_tag, fetch_info=True)

    # groups changes (and purge)
    changes_by_subsystem = defaultdict(list)
    for change in all_changes:
        # print(f"{change.commit_hash} {change.ticket}")
        # skip unintersting commits
        if not change.ticket:
            continue

        for subsystem in change.subsystems:
            changes_by_subsystem[subsystem].append(change)

    # report highlights
    _header("Highlights", level=1)
    for change in all_changes:
        if change.is_highlighted or change.is_new_feature:
            print(change)

    # report changes by groups in order
    _header("Changes", level=1)
    for subsystem, subsystem_changes in changes_by_subsystem.items():
        _header(subsystem.name, level=3)
        for change in subsystem_changes:
            print(change)


def generate_release_notes(args: Dict[str, str]):
    """Generate release notes from given <tag> to HEAD
    Queries github issue information for better reporting
    """
    # print downloads section
    install_version = props.get_version(install=True)
    install_version_urlsafe = props.get_version(install=True, url_safe=True)

    base_url = (
        "https://github.com/eirannejad/pyRevit/"
        f"releases/download/v{install_version_urlsafe}/"
    )

    # add easy download links
    print("# Downloads")
    print(
        ":small_blue_diamond: See **Assets** "
        "section below for all download options"
    )
    print("### pyRevit")
    pyrevit_installer = (
        configs.PYREVIT_INSTALLER_NAME.format(version=install_version) + ".exe"
    )
    print(
        "- :package: [pyRevit {version} Installer]({url})".format(
            version=install_version, url=base_url + pyrevit_installer
        )
    )

    pyrevit_admin_installer = (
        configs.PYREVIT_ADMIN_INSTALLER_NAME.format(version=install_version)
        + ".exe"
    )
    print(
        "- :package: [pyRevit {version} Installer]({url}) "
        "- Admin / All Users / %PROGRAMDATA%".format(
            version=install_version, url=base_url + pyrevit_admin_installer
        )
    )

    print("### pyRevit CLI (Command line utility)")
    # pyrevit_cli_installer = (
    #     configs.PYREVIT_CLI_INSTALLER_NAME.format(version=build_version)
    #     + ".exe"
    # )
    # print(
    #     "- [pyRevit CLI {version} Installer - User %PATH%]({url})".format(
    #         version=build_version, url=base_url + pyrevit_cli_installer
    #     )
    # )

    pyrevit_cli_admin_installer = (
        configs.PYREVIT_CLI_ADMIN_INSTALLER_NAME.format(version=install_version)
        + ".exe"
    )
    print(
        "- :package: [pyRevit CLI {version} Installer]({url}) "
        "- Admin / System %PATH%".format(
            version=install_version, url=base_url + pyrevit_cli_admin_installer
        )
    )

    # output change log
    report_changelog(args)


def notify_issues(args: Dict[str, str]):
    """Notifies issue threads from <tag> to HEAD"""
    build_version = props.get_version()
    target_build = args["<build>"]
    target_url = args["<url>"]
    target_tag = args["<tag>"] or _find_latest_tag()

    if target_build == "release":
        comment = f":package: New public release are available for [{build_version}]({target_url})"
    elif target_build == "wip":
<<<<<<< HEAD
        comment = f":package: New work-in-progress (wip) builds are available for [{build_version}]({target_url})"
    
=======
        comment = f":package: New builds are available for [{build_version}]({target_url})"

>>>>>>> d22f55be
    all_changes = _collect_changes(target_tag, fetch_info=False)

    for change in all_changes:
        if change.ticket:
            github.post_comment(change.ticket, comment)<|MERGE_RESOLUTION|>--- conflicted
+++ resolved
@@ -337,13 +337,8 @@
     if target_build == "release":
         comment = f":package: New public release are available for [{build_version}]({target_url})"
     elif target_build == "wip":
-<<<<<<< HEAD
         comment = f":package: New work-in-progress (wip) builds are available for [{build_version}]({target_url})"
-    
-=======
-        comment = f":package: New builds are available for [{build_version}]({target_url})"
-
->>>>>>> d22f55be
+
     all_changes = _collect_changes(target_tag, fetch_info=False)
 
     for change in all_changes:
